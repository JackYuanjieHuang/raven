--- conflicted
+++ resolved
@@ -96,13 +96,8 @@
 
   @classmethod
   def specializeValidateDict(cls):
-<<<<<<< HEAD
     """ This method should be overridden to describe the types of input accepted with a certain role by the model class specialization"""
-    utils.raiseAnError(NotImplementedError,'MODELS','The class '+str(cls.__name__)+' has not implemented the method specializeValidateDict')
-=======
-    ''' This method should be overridden to describe the types of input accepted with a certain role by the model class specialization'''
     raise NotImplementedError('The class '+str(cls.__name__)+' has not implemented the method specializeValidateDict')
->>>>>>> add2a128
 
   @classmethod
   def localValidateMethod(cls,who,what):
@@ -203,11 +198,7 @@
     """
     Collects additional edits for the sampler to use when creating a new input.  By default does nothing.
     @ In, inputInfo, dictionary in which to add edits
-<<<<<<< HEAD
-    @Out, None.
-=======
     @ Out, None.
->>>>>>> add2a128
     """
     pass
 #
@@ -240,15 +231,9 @@
 
   def _inputToInternal(self,dataIN,full=False):
     """Transform it in the internal format the provided input. dataIN could be either a dictionary (then nothing to do) or one of the admitted data"""
-<<<<<<< HEAD
-    if self.debug: utils.raiseAMessage(self,'wondering if a dictionary compatibility should be kept','FIXME')
-    if  type(dataIN)!=dict:
-      if dataIN.type not in self.admittedData: utils.raiseAnError(IOError,self,'type '+dataIN.type+' is not compatible with the ROM '+self.name)
-=======
     self.raiseADebug('wondering if a dictionary compatibility should be kept','FIXME')
     if  type(dataIN).__name__ !='dict':
       if dataIN.type not in self.admittedData: self.raiseAnError(IOError,self,'type "'+dataIN.type+'" is not compatible with the model "' + self.type + '" named "' + self.name+'"!')
->>>>>>> add2a128
     if full==True:  length = 0
     if full==False: length = -1
     localInput = {}
@@ -270,11 +255,7 @@
     For a TimePoint all value are copied, for a TimePointSet only the last set of entry
     The copied values are returned as a dictionary back
     """
-<<<<<<< HEAD
-    if len(myInput)>1: utils.raiseAnError(IOError,self,'Only one input is accepted by the model type '+self.type+' with name'+self.name)
-=======
     if len(myInput)>1: self.raiseAnError(IOError,'Only one input is accepted by the model type '+self.type+' with name'+self.name)
->>>>>>> add2a128
     inputDict = self._inputToInternal(myInput[0])
     #test if all sampled variables are in the inputs category of the data
     if set(list(Kwargs['SampledVars'].keys())+list(inputDict.keys())) != set(list(inputDict.keys())):
@@ -592,15 +573,9 @@
     """
     Method that collects the outputs from the previous run
     @ In, finishedJob, InternalRunner object, instance of the run just finished
-<<<<<<< HEAD
-    @ In, output, "Datas" object, output where the results of the calculation needs to be stored
-    """
-    if finishedJob.returnEvaluation() == -1: utils.raiseAnError(RuntimeError,self,"No available Output to collect (Run probabably is not finished yet)")
-=======
     @ In, output, "DataObjects" object, output where the results of the calculation needs to be stored
     """
     if finishedJob.returnEvaluation() == -1: self.raiseAnError(RuntimeError,"No available Output to collect (Run probabably is not finished yet)")
->>>>>>> add2a128
     def typeMatch(var,var_type_str):
       type_var = type(var)
       return type_var.__name__ == var_type_str or \
@@ -730,10 +705,6 @@
   def initialize(self,runInfoDict,inputFiles,initDict=None):
     """initialize some of the current setting for the runs and generate the working
        directory with the starting input files"""
-<<<<<<< HEAD
-=======
-
->>>>>>> add2a128
     self.workingDir               = os.path.join(runInfoDict['WorkingDir'],runInfoDict['stepName']) #generate current working dir
     runInfoDict['TempWorkingDir'] = self.workingDir
     try: os.mkdir(self.workingDir)
@@ -965,21 +936,12 @@
 def knownTypes():
   return __knownTypes
 
-<<<<<<< HEAD
-def returnInstance(Type,debug=False):
+def returnInstance(Type,caller):
   """This function return an instance of the request model type"""
-=======
-def returnInstance(Type,caller):
-  '''This function return an instance of the request model type'''
->>>>>>> add2a128
   try: return __interFaceDict[Type]()
   except KeyError: caller.raiseAnError(NameError,'MODELS','not known '+__base+' type '+Type)
 
-<<<<<<< HEAD
-def validate(className,role,what,debug=False):
-=======
 def validate(className,role,what,caller):
->>>>>>> add2a128
   """This is the general interface for the validation of a model usage"""
   if className in __knownTypes: return __interFaceDict[className].localValidateMethod(role,what)
   else : caller.raiseAnError(IOError,'MODELS','the class '+str(className)+' it is not a registered model')