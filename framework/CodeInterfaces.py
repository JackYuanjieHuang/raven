--- conflicted
+++ resolved
@@ -42,12 +42,7 @@
       if 'createNewInput' in modClass.__dict__.keys():__interFaceDict[key.replace("Interface","")] = modClass
 __knownTypes      = list(__interFaceDict.keys())
 
-<<<<<<< HEAD
-def knownTypes():
-  return __knownTypes
-=======
 def knownTypes(): return __knownTypes
->>>>>>> d6631182
 
 def returnCodeInterface(Type):
   '''this allow to the code(model) class to interact with a specific
