--- conflicted
+++ resolved
@@ -188,14 +188,9 @@
     # TODO apparently sometimes "options" can include 'exportDict'; what do we do for this?
     # TODO consistency with old HDF5; fix this when HDF5 api is in place
     # TODO expensive deepcopy prevents modification when sent to multiple outputs
-<<<<<<< HEAD
-    result = copy.deepcopy(finishedJob.getEvaluation())
-    self._replaceVariablesNamesWithAliasSystem(result)
-=======
     result = finishedJob.getEvaluation()
     # alias system
     self._replaceVariablesNamesWithAliasSystem(result,'output',True)
->>>>>>> 62327987
     if isinstance(result,Runners.Error):
       self.raiseAnError(Runners.Error,'No available output to collect!')
     output.addRealization(result)
