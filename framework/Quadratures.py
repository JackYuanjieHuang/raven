"""
Created on Dec 2, 2014

@author: talbpw
"""
#for future compatibility with Python 3-----------------------------------------------
from __future__ import division, print_function, unicode_literals, absolute_import
import warnings
warnings.simplefilter('default',DeprecationWarning)
#End compatibility block for Python 3-------------------------------------------------

#External Modules---------------------------------------------------------------------
import numpy as np
import scipy.special.orthogonal as quads
import scipy.fftpack as fftpack
import scipy.misc as misc
import itertools
import collections #.OrderedDict as collections.OrderedDict
import operator #.operator.itemgetter as operator.itemgetter
import inspect
#External Modules End-----------------------------------------------------------------

#Internal Modules
from BaseClasses import BaseType
from JobHandler import JobHandler
import MessageHandler
import utils
#Internal Modules End-----------------------------------------------------------------


class SparseQuad(MessageHandler.MessageUser):
  """Base class to produce sparse-grid multiple-dimension quadrature."""
  def __init__(self):
    self.type           = 'SparseQuad'
    self.printTag       = 'SparseQuad'                                            # FIXME use utility methods for right length
    self.c              = []                                                      # array of coefficient terms for component tensor grid entries
    self.oldsg          = []                                                      # storage space for re-ordered versions of sparse grid
    self.indexSet       = None                                                    # IndexSet object
    self.distDict       = None                                                    # dict{varName: Distribution object}
    self.quadDict       = None                                                    # dict{varName: Quadrature object}
    self.polyDict       = None                                                    # dict{varName: OrthoPolynomial object}
    self.varNames       = []                                                      # array of names, in order of distDict.keys()
    self.N              = None                                                    # dimensionality of input space
    self.SG             = None                                                    # dict{ (point,point,point): weight}
    self.messageHandler = None                                                    # message handler
    self.mods           = utils.returnImportModuleString(inspect.getmodule(self)) # list of modules this class depends on (needed for automatic parallel python)

  ##### OVERWRITTEN BUILTINS #####
  def __getitem__(self,n):
    """Returns the point and weight for entry 'n'.
    @ In n, integer, index of desired components
    @ Out, tuple, points and weight at index n
    """
    return self.points(n),self.weights(n)

  def __len__(self):
    """ Returns cardinality of sparse grid.
    @ In None, None
    @ Out int, size of sparse grid
    """
    return len(self.weights())

  def __repr__(self):
    """Slightly more human-readable version of printout.
    @ In None, None
    @ Out string, list of points and weights
    """
    msg='SparseQuad: (point) | weight\n'
    for p in range(len(self)):
      msg+='    ('
      pt,wt = self[p]
      for i in pt:
        if i<0:
          msg+='%1.9f,' %i
        else:
          msg+=' %1.9f,' %i
      msg=msg[:-1]+') | %1.9f'%wt+'\n'
      #msg+='    '+str(self[p])+'\n'
    return msg

  def __csv__(self):
    """Slightly more human-readable version of printout.
    @ In None, None
    @ Out string, list of points and weights
    """
    msg=''
    for _ in range(len(self[0][0])):
      msg+='pt,'
    msg+='wt\n'
    for p in range(len(self)):
      pt,wt = self[p]
      for i in pt:
        msg+='%1.9f,' %i
      msg+='%1.9f\n' %wt
    return msg

  def __getstate__(self):
    """Determines picklable items
    @ In None, None
    @ Out tuple(tuple(float),float), points and weights
    """
    pdict={}
    self.addInitParams(pdict)
    return pdict

  def __setstate__(self,pdict):
    """Determines how to load from picklable items
    @ In tuple(tuple(float),float), points and weights
    @ Out None, None
    """
    self.__init__()
    self.indexSet = pdict.pop('indexSet')
    self.distDict = pdict.pop('distDict')
    self.quadDict = pdict.pop('quadDict') # it was missing. Andrea
    self.varNames = pdict.pop('names')
    points        = pdict.pop('points')
    weights       = pdict.pop('weights')
    self.__initFromPoints(points,weights)

  def __eq__(self,other):
    """Checks equivalency between sparsequads
    @ In other, object, object to compare to
    @ Out, bool, equivalency
    """
    if not isinstance(other,self.__class__): return False
    if len(self.SG)!=len(other.SG):return False
    for pt,wt in self.SG.items():
      if wt != other.SG[pt]:
        return False
    return True

  def __ne__(self,other):
    """Checks inequivalency between sparsequads
    @ In other, object, object to compare to
    @ Out, bool, inequivalency
    """
    return not self.__eq__(other)

  ##### PRIVATE MEMBERS #####
  def __initFromPoints(self,pts,wts):
    """Initializes sparse grid from pt, wt arrays
    @ In pts, array(tuple(float)), points for grid
    @ In wts, array(float), weights for grid
    @ Out None, None
    """
    newSG={}
    for p,pt in enumerate(pts):
      newSG[pt]=wts[p]
    self.SG=newSG

  def __initFromDict(self,ndict):
    """Initializes sparse grid from dictionary
    @ In ndict, {tuple(float): float}, {point: weight}
    @ Out None, None
    """
    self.SG=ndict.copy()

  ##### PROTECTED MEMBERS #####
  def _remap(self,newNames):
    """Reorders data in the sparse grid.  For instance,
       original:       { (a1,b1,c1): w1,
                         (a2,b2,c2): w2,...}
       remap([a,c,b]): { (a1,c1,b1): w1,
                         (a2,c2,b2): w2,...}
    @ In newNames, tuple(str), list of dimension names
    @ Out None, None
    """
    #TODO optimize me!~~
    oldNames = self.varNames[:]
    self.raiseADebug('REMAPPING SPARSE GRID from '+str(oldNames)+' to '+str(newNames))
    #check consistency
    self.raiseADebug('old: '+str(oldNames)+' | new: '+str(newNames))
    if len(oldNames)!=len(newNames): self.raiseAnError(KeyError,'Remap mismatch! Dimensions are not the same!')
    for name in oldNames:
      if name not in newNames: self.raiseAnError(KeyError,'Remap mismatch! '+name+' not found in original variables!')
    wts = self.weights()
    #split by columns (dim) instead of rows (points)
    oldlists = self._xy()
    #stash point lists by name
    oldDict = {}
    for n,name in enumerate(oldNames):
      oldDict[name]=oldlists[n]
    #make new lists
    newlists = list(oldDict[name] for name in newNames)
    #sort new list
    newptwt = list( list(pt)+[wts[p]] for p,pt in enumerate(zip(*newlists)))
    newptwt.sort(key=operator.itemgetter(*range(len(newptwt[0]))))
    #recompile as ordered dict
    newSG=collections.OrderedDict()
    for combo in newptwt:
      newSG[tuple(combo[:-1])]=combo[-1] #weight is last entry
    self.SG = newSG
    self.varNames = newNames

  def _xy(self):
    """Returns reordered points.
       Points = [(a1,b1,...,z1),
                 (a2,b2,...,z2),
                 ...]
       Returns [(a1,a2,a3,...),
                (b1,b2,b3,...),
                ...,
                (z1,z2,z3,...)]
    @ In , None  , None
    @ Out, array of tuples, points by dimension
    """
    return zip(*self.points())

  ##### PUBLIC MEMBERS #####
  def print(self):
    """
      Prints the existing quadrature points.
      @ In, None
      @ Out, None
    """
    self.raiseADebug('SparseQuad: (point) | weight')
    msg=''
    for p in range(len(self)):
      msg+='    ('
      pt,wt = self[p]
      for i in pt:
        if i<0:
          msg+='%1.9f,' %i
        else:
          msg+=' %1.9f,' %i
      msg=msg[:-1]+') | %1.9f'%wt
      self.raiseADebug(msg)
      msg=''

  def initialize(self, varNames, indexSet, distDict, quadDict, handler, msgHandler):
    """Initializes sparse quad to be functional.
    @ In varNames, the ordered list of grid dimension names
    @ In indexSet, IndexSet object, index set
    @ In distDict, dict{varName,Distribution object}, distributions
    @ In quadDict, dict{varName,Quadrature object}, quadratures
    @ In handler, JobHandler, parallel processing tool
    @ In msgHandler, MessageHandler, output tool
    @ Out, None, None
    """
    self.origIndexSet = indexSet
    self.indexSet = np.array(indexSet[:])
    self.distDict = distDict
    self.quadDict = quadDict
    self.varNames = varNames
    self.N        = len(self.varNames)
    self.messageHandler = msgHandler
    #we know how this ends if it's tensor product index set

    if indexSet.type=='Tensor Product':
      self.c=[1]
      self.indexSet=[self.indexSet[-1]]
    else:
      if handler !=None:
        self.parallelMakeCoeffs(handler)
      else:
        self.smarterMakeCoeffs()
      survive = np.nonzero(self.c!=0)
      self.c=self.c[survive]
      self.indexSet=self.indexSet[survive]
    self.SG=collections.OrderedDict() #keys on points, values on weights
    if handler!=None: self.parallelSparseQuadGen(handler)
    else:
      for j,cof in enumerate(self.c):
        idx = self.indexSet[j]
        m = self.quadRule(idx)+1
        new = self.tensorGrid(m,idx)
        for i in range(len(new[0])):
          newpt=tuple(new[0][i])
          newwt=new[1][i]*cof
          if newpt in self.SG.keys():
            self.SG[newpt]+=newwt
          else:
            self.SG[newpt] = newwt

  def addInitParams(self,adict):
    adict['indexSet']=self.indexSet
    adict['distDict']=self.distDict
    adict['quadDict']=self.quadDict
    adict['names'   ]=self.varNames
    adict['points'  ]=self.points()
    adict['weights' ]=self.weights()

  def parallelSparseQuadGen(self,handler):
    """Generates sparse quadrature points in parallel.
    @ In handler, JobHandler, parallel processing tool
    @ Out, None, None
    """
    numRunsNeeded=len(self.c)
    j=-1
    prefix = 'sparseTensor_'
    while True:
<<<<<<< HEAD
      finishedJobs = handler.getFinished(prefix=prefix) #FIXME this is by far the most expensive line in this method
=======
      finishedJobs = handler.getFinished(prefix=prefix)
>>>>>>> 6df2aa09
      for job in finishedJobs:
        if job.getReturnCode() == 0:
          new = job.returnEvaluation()[1]
          for i in range(len(new[0])):
            newpt = tuple(new[0][i])
            newwt = new[1][i]*float(str(job.identifier).replace(prefix, ""))
            if newpt in self.SG.keys():
              self.SG[newpt]+= newwt
            else:
              self.SG[newpt] = newwt
        else:
          self.raiseAMessage('Sparse quad generation (tensor) '+job.identifier+' failed...')
      if j<numRunsNeeded-1:
        for _ in range(min(numRunsNeeded-1-j,handler.howManyFreeSpots())):
          j+=1
          cof=self.c[j]
          idx = self.indexSet[j]
          m=self.quadRule(idx)+1
          handler.submitDict['Internal']((m,idx),self.tensorGrid,prefix+str(cof),modulesToImport = self.mods)
      else:
        if handler.isFinished() and len(handler.getFinishedNoPop())==0:break #FIXME this is significantly the second-most expensive line in this method
      import time
      time.sleep(0.005)


  def quadRule(self,idx):
    """Collects the cumulative effect of quadrature rules across the dimensions.i
    @ In idx, tuple(int), index set point
    @ Out, tuple(int), quadrature orders to use
    """
    tot=np.zeros(len(idx),dtype=np.int64)
    for i,ix in enumerate(idx):
      tot[i]=self.quadDict.values()[i].quadRule(ix)
    return tot

  def points(self,n=None):
    """Returns sparse grid points
    @ In n,string,splice instruction
    @ Out, tuple(float) or tuple(tuple(float)), requested points
    """
    if n==None:
      return self.SG.keys()
    else:
      return self.SG.keys()[n]

  def weights(self,n=None):
    """Either returns the list of weights, or the weight indexed at n, or the weight corresponding to point n.
    @ In n,string,splice instruction
    @ Out, float or tuple(float), requested weights
    """
    if n==None:
      return self.SG.values()
    else:
      try: return self.SG[tuple(n)]
      except TypeError:  return self.SG.values()[n]

  def smarterMakeCoeffs(self):
    """Somewhat optimized method to create coefficients for each index set in the sparse grid approximation.
       This particular implementation is faster for any more than 2 dimensions in comparison with the
       serialMakeCoeffs method.
    @ In, None, None
    @ Out, None, None
    """
    N=len(self.indexSet)
    iSet = self.indexSet[:]
    self.c=np.ones(N)
    for i in range(N): #could be parallelized from here
      idx = iSet[i]
      for j in range(i+1,N):
        jdx = iSet[j]
        d = jdx-idx
        if pflag:self.raiseAWarning('checking',d)
        if all(np.logical_and(d>=0,d<=1)):
          self.c[i]+=(-1)**sum(d)

  def parallelMakeCoeffs(self,handler):
    """Same thing as smarterMakeCoeffs, but in parallel.
    @ In, None, None
    @ Out, None, None
    """
    N=len(self.indexSet)
    self.c=np.zeros(N)
    i=-1
    prefix = 'sparseGrid_'
    while True:
      finishedJobs = handler.getFinished(prefix=prefix)
      for job in finishedJobs:
        if job.getReturnCode() == 0:
          self.c[int(str(job.identifier).replace(prefix, ""))]=job.returnEvaluation()[1]
        else:
          self.raiseAMessage('Sparse grid index '+job.identifier+' failed...')
      if i<N-1: #load new inputs, up to 100 at a time
        for k in range(min(handler.howManyFreeSpots(),N-1-i)):
          i+=1
          handler.submitDict['Internal']((N,i,self.indexSet[i],self.indexSet[:]),makeSingleCoeff,prefix+str(i),modulesToImport = self.mods)
      else:
        if handler.isFinished() and len(handler.getFinishedNoPop())==0:break
      #TODO optimize this with a sleep time

  def makeSingleCoeff(self,N,i,idx,iSet):
    """Batch-style algorithm to calculate a single coefficient
    @ In N, tinteger, required arguments
    @ In i, integer, required arguments
    @ In idx, tuple(int), required arguments
    @ In iSet, integer, required arguments
    @ Out, float, coefficient for subtensor i
    """
    #N,i,idx,iSet = arglist
    c=1
    for j in range(i+1,N):
      jdx = iSet[j]
      d = jdx-idx
      if all(np.logical_and(d>=0,d<=1)):
        c += (-1)**sum(d)
    return c

  def tensorGrid(self, m, idx):
    """Creates a tensor itertools.product of quadrature points.
    @ In m, integer, number points
    @ In idx, integer, index set point
    @ Out tuple(tuple(float),float), requisite points and weights
    """
    #m,idx = args
    pointLists=[]
    weightLists=[]
    #TODO FIXME nothing should be in the order of distDict
    #for n,distr in enumerate(self.distDict.values()):
    for n,var in enumerate(self.varNames):
      distr = self.distDict[var]
      quad = self.quadDict[var]
      mn = m[n]
      pts,wts=quad(mn)
      pts=pts.real
      wts=wts.real
      pts = distr.convertToDistr(quad.type,pts)
      pointLists.append(pts)
      weightLists.append(wts)
    points = list(itertools.product(*pointLists))
    weights= list(itertools.product(*weightLists))
    for k,wtset in enumerate(weights):
      weights[k]=np.product(wtset)
    return points,weights


class QuadratureSet(MessageHandler.MessageUser):
  """Base class to produce standard quadrature points and weights.
     Points and weights are obtained as
     -------------------
     myQuad = Legendre()
     pts,wts = myQuad(n)
     """
  def __init__(self):
    self.type = self.__class__.__name__
    self.name = self.__class__.__name__
    self.rule  = None #tool for generating points and weights for a given order
    self.params = [] #additional parameters for quadrature (alpha,beta, etc)

  def __call__(self,order):
    """Defines operations to return correct pts, wts
    @ In order, int, order of desired quadrature
    @ Out, tuple(tuple(float),float) points and weight
    """
    pts,wts = self.rule(order,*self.params)
<<<<<<< HEAD
    pts = np.around(pts,decimals=10) #TODO helps with checking equivalence, might not be desirable
=======
    pts = np.around(pts,decimals=15) #TODO helps with checking equivalence, might not be desirable
>>>>>>> 6df2aa09
    #NOTE: 10 is consistent with printed decimals, improving loading from CSV for example.  Large possible source
    #      of roundoff errors here.
    return pts,wts

  def __eq__(self,other):
    """Checks equivalency of quad set
    @ In , other, object , object to compare to
    @ Out, boolean, equivalency
    """
    return self.rule==other.rule and self.params==other.params

  def __ne__(self,other):
    """Checks inequivalency of quad set
    @ In , other, object , object to compare to
    @ Out, boolean, inequivalency
    """
    return not self.__eq__(other)

  def initialize(self,distr,msgHandler):
    """Initializes specific settings for quadratures.  Must be overwritten.
    @ In distr, Distribution object, distro represented by this quad
    @ Out, None, None
    """
    self.messageHandler = msgHandler

  def quadRule(self,i):
    """Quadrature rule to use for order.  Defaults to Gauss, CC should set its own.
    @ In i, int, quadrature level
    @ Out, int, quadrature order
    """
    return GaussQuadRule(i)


class Legendre(QuadratureSet):
  def initialize(self,distr,msgHandler):
    QuadratureSet.initialize(self,distr,msgHandler)
    self.rule   = quads.p_roots
    self.params = []
    self.pointRule = GaussQuadRule

class Hermite(QuadratureSet):
  def initialize(self,distr,msgHandler):
    QuadratureSet.initialize(self,distr,msgHandler)
    self.rule   = quads.he_roots
    self.params = []
    self.pointRule = GaussQuadRule

class Laguerre(QuadratureSet):
  def initialize(self,distr,msgHandler):
    QuadratureSet.initialize(self,distr,msgHandler)
    self.rule   = quads.la_roots
    self.pointRule = GaussQuadRule
    if distr.type=='Gamma':
      self.params=[distr.alpha-1]
    else:
      self.raiseAnError(IOError,'No implementation for Laguerre quadrature on '+distr.type+' distribution!')

class Jacobi(QuadratureSet):
  def initialize(self,distr,msgHandler):
    QuadratureSet.initialize(self,distr,msgHandler)
    self.rule   = quads.j_roots
    self.pointRule = GaussQuadRule
    if distr.type=='Beta':
      self.params=[distr.beta-1,distr.alpha-1]
    #NOTE this looks totally backward, BUT it is right!
    #The Jacobi measure switches the exponent naming convention
    #for Beta distribution, it's  x^(alpha-1) * (1-x)^(beta-1)
    #for Jacobi measure, it's (1+x)^alpha * (1-x)^beta
    else:
      self.raiseAnError(IOError,'No implementation for Jacobi quadrature on '+distr.type+' distribution!')

class ClenshawCurtis(QuadratureSet):
  def initialize(self,distr,msgHandler):
    QuadratureSet.initialize(self,distr,msgHandler)
    self.rule = self.cc_roots
    self.params = []
    self.quadRule = CCQuadRule

  def cc_roots(self,o):
    """Computes Clenshaw Curtis nodes and weights for given order n=2^o+1
    @ In o,int,level of quadrature to obtain
    @ Out, tuple(tuple(float),float), points and weights
    """
    #TODO FIXME a depreciation warning is being thrown in this prodedure
    n1=o
    if o==1:
      return np.array([np.array([0]),np.array([2])])
    else:
      n = n1-1
      C = np.zeros((n1,2))
      k = 2*(1+np.arange(np.floor(n/2)))
      C[::2,0] = 2/np.hstack((1,1-k*k))
      C[1,1]=-n
      V = np.vstack((C,np.flipud(C[1:n,:])))
      F = np.real(fftpack.ifft(V,n=None,axis=0))
      x = F[0:n1,1]
      w = np.hstack((F[0,0],2*F[1:n,0],F[n,0]))
    return x,w


class CDFLegendre(Legendre): #added just for name distinguish; equiv to Legendre
  pass

class CDFClenshawCurtis(ClenshawCurtis): #added just for name distinguish; equiv to ClenshawCurtis
  pass


def CCQuadRule(i):
  """In order to get nested points, we need 2**i on Clenshaw-Curtis points instead of just i.
     For example, i=2 is not nested in i==1, but i==2**2 is.
  @ In i,int,level desired
  @ Out, int,desired quad order
  """
  try: return np.array(list((0 if p==0 else 2**p) for p in i))
  except TypeError: return 0 if i==0 else 2**i


def GaussQuadRule(i):
  """We need no modification for Gauss rules, as we don't expect them to be nested.
  @ In i,int,level desired
  @ Out, int,desired quad order
  """
  return i


def makeSingleCoeff(N,i,idx,iSet):
  """Batch-style algorithm to calculate a single coefficient
  @ In N, tinteger, required arguments
  @ In i, integer, required arguments
  @ In idx, tuple(int), required arguments
  @ In iSet, integer, required arguments
  @ Out, float, coefficient for subtensor i
  """
  #N,i,idx,iSet = arglist
  c=1
  for j in range(i+1,N):
    jdx = iSet[j]
    d = jdx-idx
    if all(np.logical_and(d>=0,d<=1)):
      c += (-1)**sum(d)
  return c

"""
 Interface Dictionary (factory) (private)
"""
__base = 'QuadratureSet'
__interFaceDict = {}
__interFaceDict['Legendre'] = Legendre
__interFaceDict['CDFLegendre'] = CDFLegendre
__interFaceDict['CDFClenshawCurtis'] = CDFClenshawCurtis
__interFaceDict['Hermite'] = Hermite
__interFaceDict['Laguerre'] = Laguerre
__interFaceDict['Jacobi'] = Jacobi
__interFaceDict['ClenshawCurtis'] = ClenshawCurtis
__knownTypes = __interFaceDict.keys()

def knownTypes():
  return __knownTypes

def returnInstance(Type,caller,**kwargs):
  """
    function used to generate a Filter class
    @ In, Type : Filter type
    @ Out,Instance of the Specialized Filter class
  """
  # some modification necessary to distinguish CDF on Legendre versus CDF on ClenshawCurtis
  if Type=='CDF':
    if   kwargs['Subtype']=='Legendre'      : return __interFaceDict['CDFLegendre']()
    elif kwargs['Subtype']=='ClenshawCurtis': return __interFaceDict['CDFClenshawCurtis']()
  if Type in knownTypes(): return __interFaceDict[Type]()
  else: caller.raiseAnError(NameError,'not known '+__base+' type '+Type)
<|MERGE_RESOLUTION|>--- conflicted
+++ resolved
@@ -289,11 +289,7 @@
     j=-1
     prefix = 'sparseTensor_'
     while True:
-<<<<<<< HEAD
       finishedJobs = handler.getFinished(prefix=prefix) #FIXME this is by far the most expensive line in this method
-=======
-      finishedJobs = handler.getFinished(prefix=prefix)
->>>>>>> 6df2aa09
       for job in finishedJobs:
         if job.getReturnCode() == 0:
           new = job.returnEvaluation()[1]
@@ -457,11 +453,7 @@
     @ Out, tuple(tuple(float),float) points and weight
     """
     pts,wts = self.rule(order,*self.params)
-<<<<<<< HEAD
-    pts = np.around(pts,decimals=10) #TODO helps with checking equivalence, might not be desirable
-=======
     pts = np.around(pts,decimals=15) #TODO helps with checking equivalence, might not be desirable
->>>>>>> 6df2aa09
     #NOTE: 10 is consistent with printed decimals, improving loading from CSV for example.  Large possible source
     #      of roundoff errors here.
     return pts,wts
