--- conflicted
+++ resolved
@@ -100,16 +100,8 @@
     """
     self.type = 'OutStreamPrint'
     for subnode in xmlNode:
-<<<<<<< HEAD
       if subnode.tag not in ['type','source','what','filename','target']:
         self.raiseAnError(IOError, ' Print Outstream object ' + str(self.name) + ' contains the following unknown node: ' + str(subnode.tag))
-      if subnode.tag == 'source': self.sourceName = subnode.text.split(',')
-      elif subnode.tag == 'filename': self.filename = subnode.text
-      else:self.options[subnode.tag] = subnode.text
-    if 'type' not in self.options.keys(): self.raiseAnError(IOError, 'type tag not present in Print block called ' + self.name)
-    if self.options['type'] not in self.availableOutStreamTypes : self.raiseAnError(TypeError, 'Print type ' + self.options['type'] + ' not available yet. ')
-    if 'what' in self.options.keys(): self.what = self.options['what']
-=======
       if subnode.tag == 'source':
         self.sourceName = subnode.text.split(',')
       elif subnode.tag == 'filename':
@@ -122,7 +114,6 @@
       self.raiseAnError(TypeError, 'Print type ' + self.options['type'] + ' not available yet. ')
     if 'what' in self.options.keys():
       self.what = self.options['what']
->>>>>>> c48d3952
 
   def addOutput(self):
     """
