--- conflicted
+++ resolved
@@ -2947,11 +2947,8 @@
     self.existing         = {} #rolling list of sampled points
     self.batchDone        = True #flag for whether jobHandler has complete batch or not
     self.unfinished       = 0 #number of runs still running when convergence complete
-<<<<<<< HEAD
-=======
     self.converged        = False #accessible to outside methods such as adaptive sobol sampler
     self.submittedNotCollected = [] #list of points submitted but not yet collected and used
->>>>>>> 6df2aa09
 
     self._addAssObject('TargetEvaluation','1')
 
@@ -3157,16 +3154,9 @@
     if len(self.neededPoints)>0:
       return True
     #if points all submitted but not all done, not ready for now.
-<<<<<<< HEAD
-    if (not self.batchDone) or (not self.jobHandler.isFinished()):
-      return False
-    if len(self.existing) < self.newSolutionSizeShouldBe:
-      #self.raiseADebug('Still collecting; existing has less points (%i) than it should (%i)!' %(len(self.existing),self.newSolutionSizeShouldBe))
-=======
     if (not self.batchDone) or (not skipJobHandlerCheck and not self.jobHandler.isFinished()):
       return False
     if len(self.existing) < self.newSolutionSizeShouldBe:
->>>>>>> 6df2aa09
       return False
     #if no points to check right now, search for points to sample
     while len(self.neededPoints)<1: #what if it's running and not done?
@@ -3205,10 +3195,7 @@
         self.unfinished = self.jobHandler.numRunning()
         if len(self.pointsNeededToMakeROM)-self.unfinished >=self.maxRuns:
           done=True #not converged, but reached max number of polys to use
-<<<<<<< HEAD
-=======
           self.converged = True
->>>>>>> 6df2aa09
           self.raiseAMessage('Not converged, but max runs (%i) reached!' %self.maxRuns)
           self.raiseADebug('end estimated error:',self.error)
           for key in self.indexSet.active.keys():
@@ -3262,11 +3249,6 @@
                       'polys':self.polyDict,
                       'iSet':self.indexSet,
                       'numRuns':len(self.pointsNeededToMakeROM)-self.unfinished})
-<<<<<<< HEAD
-    self.indexSet.printHistory()
-    self.indexSet.writeHistory()
-=======
->>>>>>> 6df2aa09
 
   def localGenerateInput(self,model,myInput):
     """
