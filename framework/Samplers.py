"""
Module where the base class and the specialization of different type of sampler are
"""
#for future compatibility with Python 3--------------------------------------------------------------
from __future__ import division, print_function, unicode_literals, absolute_import
import warnings
warnings.simplefilter('default',DeprecationWarning)
#if not 'xrange' in dir(__builtins__): xrange = range
#End compatibility block for Python 3----------------------------------------------------------------

#External Modules------------------------------------------------------------------------------------
import sys
import os
import copy
import abc
import numpy as np
import json
from operator import mul,itemgetter
from collections import OrderedDict
from functools import reduce
from scipy import spatial
from scipy.interpolate import InterpolatedUnivariateSpline
import xml.etree.ElementTree as ET
import itertools
from math import ceil
from collections import OrderedDict
from sklearn import neighbors
from sklearn.utils.extmath import cartesian

if sys.version_info.major > 2: import pickle
else: import cPickle as pickle
#External Modules End--------------------------------------------------------------------------------

#Internal Modules------------------------------------------------------------------------------------
import utils
from BaseClasses import BaseType
from Assembler import Assembler
import Distributions
import DataObjects
import TreeStructure as ETS
import SupervisedLearning
import pyDOE as doe
import Quadratures
import OrthoPolynomials
import IndexSets
import Models
import PostProcessors
import MessageHandler
import GridEntities
from AMSC_Object import AMSC_Object
distribution1D = utils.find_distribution1D()
#Internal Modules End--------------------------------------------------------------------------------

class Sampler(utils.metaclass_insert(abc.ABCMeta,BaseType),Assembler):
  """
    This is the base class for samplers
    Samplers own the sampling strategy (Type) and they generate the
    input values using the associate distribution. They do not have distributions inside!!!!

    --Instance--
    myInstance = Sampler()
    myInstance.XMLread(xml.etree.ElementTree.Element)  This method generates all the information that will be permanent for the object during the simulation

    --usage--
    myInstance = Sampler()
    myInstance.XMLread(xml.etree.ElementTree.Element)  This method generate all permanent information of the object from <Simulation>
    myInstance.whatDoINeed()                           -see Assembler class-
    myInstance.generateDistributions(dict)             Here the seed for the random engine is started and the distributions are supplied to the sampler and
                                                       initialized. The method is called come from <Simulation> since it is the only one possess all the distributions.
    myInstance.initialize()                            This method is called from the <Step> before the Step process start. In the base class it reset the counter to 0
    myInstance.amIreadyToProvideAnInput                Requested from <Step> used to verify that the sampler is available to generate a new input
    myInstance.generateInput(self,model,oldInput)      Requested from <Step> to generate a new input. Generate the new values and request to model to modify according the input and returning it back

    --Other inherited methods--
    myInstance.whoAreYou()                            -see BaseType class-
    myInstance.myInitializzationParams()              -see BaseType class-
    myInstance.myCurrentSetting()                     -see BaseType class-

    --Adding a new Sampler subclass--
    <MyClass> should inherit at least from Sampler or from another step already presents

    DO NOT OVERRIDE any of the class method that are not starting with self.local*

    ADD your class to the dictionary __InterfaceDict at the end of the module

    The following method overriding is MANDATORY:
    self.localGenerateInput(model,oldInput)  : this is where the step happens, after this call the output is ready

    the following methods could be overrode:
    self.localInputAndChecks(xmlNode)
    self.localAddInitParams(tempDict)
    self.localAddCurrentSetting(tempDict)
    self.localInitialize()
    self.localStillReady(ready)
    self.localFinalizeActualSampling(jobObject,model,myInput)
  """

  def __init__(self):
    """
      Default Constructor that will initialize member variables with reasonable
      defaults or empty lists/dictionaries where applicable.
      @ In, None
      @ Out, None
    """
    BaseType.__init__(self)
    self.counter                       = 0                         # Counter of the samples performed (better the input generated!!!). It is reset by calling the function self.initialize
    self.auxcnt                        = 0                         # Aux counter of samples performed (for its usage check initialize method)
    self.limit                         = sys.maxsize               # maximum number of Samples (for example, Monte Carlo = Number of HistorySet to run, DET = Unlimited)
    self.toBeSampled                   = {}                        # Sampling mapping dictionary {'Variable Name':'name of the distribution'}
    self.dependentSample               = {}                        # Sampling mapping dictionary for dependent variables {'Variable Name':'name of the external function'}
    self.distDict                      = {}                        # Contains the instance of the distribution to be used, it is created every time the sampler is initialized. keys are the variable names
    self.funcDict                      = {}                        # Contains the instance of the function     to be used, it is created every time the sampler is initialized. keys are the variable names
    self.values                        = {}                        # for each variable the current value {'var name':value}
    self.inputInfo                     = {}                        # depending on the sampler several different type of keywarded information could be present only one is mandatory, see below
    self.initSeed                      = None                      # if not provided the seed is randomly generated at the istanciation of the sampler, the step can override the seed by sending in another seed
    self.inputInfo['SampledVars'     ] = self.values               # this is the location where to get the values of the sampled variables
    self.inputInfo['SampledVarsPb'   ] = {}                        # this is the location where to get the probability of the sampled variables
    self.inputInfo['PointProbability'] = None                      # this is the location where the point wise probability is stored (probability associated to a sampled point)
    self.inputInfo['crowDist']         = {}                        # Stores a dictionary that contains the information to create a crow distribution.  Stored as a json object
    self.reseedAtEachIteration         = False                     # Logical flag. True if every newer evaluation is performed after a new reseeding
    self.FIXME                         = False                     # FIXME flag
    self.printTag                      = self.type                 # prefix for all prints (sampler type)
    self.restartData                   = None                      # presampled points to restart from

    self._endJobRunnable               = sys.maxsize               # max number of inputs creatable by the sampler right after a job ends (e.g., infinite for MC, 1 for Adaptive, etc)

    ######
    self.variables2distributionsMapping = {}                       # for each variable 'varName'  , the following informations are included:  'varName': {'dim': 1, 'reducedDim': 1,'totDim': 2, 'name': 'distName'} ; dim = dimension of the variable; reducedDim = dimension of the variable in the transformed space; totDim = total dimensionality of its associated distribution
    self.distributions2variablesMapping = {}                       # for each variable 'distName' , the following informations are included: 'distName': [{'var1': 1}, {'var2': 2}]} where for each var it is indicated the var dimension
    self.NDSamplingParams               = {}                       # this dictionary contains a dictionary for each ND distribution (key). This latter dictionary contains the initialization parameters of the ND inverseCDF ('initialGridDisc' and 'tolerance')
    ######

    self.assemblerObjects               = {}                       # {MainClassName(e.g.Distributions):[class(e.g.Models),type(e.g.ROM),objectName]}
    #self.requiredAssObject             = (False,([],[]))          # tuple. first entry boolean flag. True if the XML parser must look for objects;
                                                                   # second entry tuple.first entry list of object can be retrieved, second entry multiplicity (-1,-2,-n means optional (max 1 object,2 object, no number limit))
    self.requiredAssObject              = (True,(['Restart','function'],['-n','-n']))
    self.assemblerDict                  = {}                       # {'class':[['subtype','name',instance]]}

    #used for pca analysis
    self.variablesTransformationDict    = {}                       # for each variable 'modelName', the following informations are included: {'modelName': {latentVariables:[latentVar1, latentVar2, ...], manifestVariables:[manifestVar1,manifestVar2,...]}}
    self.transformationMethod           = {}                       # transformation method used in variablesTransformation node {'modelName':method}
    self.entitiesToRemove               = []                       # This variable is used in order to make sure the transformation info is printed once in the output xml file.

  def _localGenerateAssembler(self,initDict):
    """
      It is used for sending to the instanciated class, which is implementing the method, the objects that have been requested through "whatDoINeed" method
      It is an abstract method -> It must be implemented in the derived class!
      @ In, initDict, dict, dictionary ({'mainClassName(e.g., Databases):{specializedObjectName(e.g.,DatabaseForSystemCodeNamedWolf):ObjectInstance}'})
      @ Out, None
    """
    availableDist = initDict['Distributions']
    availableFunc = initDict['Functions']
    self._generateDistributions(availableDist,availableFunc)

  def _addAssObject(self,name,flag):
    """
      Method to add required assembler objects to the requiredAssObject dictionary.
      @ In, name, string, the node name to search for
      @ In, flag, string, the number of nodes to look for (- means optional, n means any number)
      @ Out, None
    """
    self.requiredAssObject[1][0].append(name)
    self.requiredAssObject[1][1].append(flag)

  def _localWhatDoINeed(self):
    """
      This method is a local mirror of the general whatDoINeed method.
      It is implemented by the samplers that need to request special objects
      @ In, None
      @ Out, needDict, dict, list of objects needed
    """
    needDict = {}
    needDict['Distributions'] = [] # Every sampler requires Distributions OR a Function
    needDict['Functions']     = [] # Every sampler requires Distributions OR a Function
    for dist in self.toBeSampled.values():     needDict['Distributions'].append((None,dist))
    for func in self.dependentSample.values(): needDict['Functions'].append((None,func))
    return needDict

  def _readMoreXML(self,xmlNode):
    """
      Function to read the portion of the xml input that belongs to this specialized class
      and initialize some stuff based on the inputs got
      The text is supposed to contain the info where and which variable to change.
      In case of a code the syntax is specified by the code interface itself
      @ In, xmlNode, xml.etree.ElementTree.Element, Xml element node
      @ Out, None
    """
    Assembler._readMoreXML(self,xmlNode)
    self._readMoreXMLbase(xmlNode)
    self.localInputAndChecks(xmlNode)

  def _readMoreXMLbase(self,xmlNode):
    """
      Function to read the portion of the xml input that belongs to the base sampler only
      and initialize some stuff based on the inputs got
      The text is supposed to contain the info where and which variable to change.
      In case of a code the syntax is specified by the code interface itself
      @ In, xmlNode, xml.etree.ElementTree.Element, Xml element node1
      @ Out, None
    """
    for child in xmlNode:
      prefix = ""
      if child.tag == 'Distribution':
        for childChild in child:
          if childChild.tag =='distribution':
            prefix = "<distribution>"
            tobesampled = childChild.text
        self.toBeSampled[prefix+child.attrib['name']] = tobesampled
      elif child.tag == 'variable':
        foundDistOrFunc = False
        for childChild in child:
          if childChild.tag =='distribution':
            if not foundDistOrFunc: foundDistOrFunc = True
            else: self.raiseAnError(IOError,'A sampled variable cannot have both a distribution and a function!')
            tobesampled = childChild.text
            varData={}
            varData['name']=childChild.text
            if childChild.get('dim') == None:
              dim=1
            else:
              dim=childChild.attrib['dim']
            varData['dim']=int(dim)
            self.variables2distributionsMapping[child.attrib['name']] = varData
            self.toBeSampled[prefix+child.attrib['name']] = tobesampled
          elif childChild.tag == 'function':
            if not foundDistOrFunc: foundDistOrFunc = True
            else: self.raiseAnError(IOError,'A sampled variable cannot have both a distribution and a function!')
            tobesampled = childChild.text
            self.dependentSample[prefix+child.attrib['name']] = tobesampled
        if not foundDistOrFunc: self.raiseAnError(IOError,'Sampled variable',child.attrib['name'],'has neither a <distribution> nor <function> node specified!')
      elif child.tag == "samplerInit":
        self.initSeed = Distributions.randomIntegers(0,2**31,self)
        for childChild in child:
          if childChild.tag == "limit":
            self.limit = childChild.text
          elif childChild.tag == "initialSeed":
            self.initSeed = int(childChild.text)
          elif childChild.tag == "reseedEachIteration":
            if childChild.text.lower() in utils.stringsThatMeanTrue(): self.reseedAtEachIteration = True
          elif childChild.tag == "distInit":
            for childChildChild in childChild:
              NDdistData = {}
              for childChildChildChild in childChildChild:
                if childChildChildChild.tag == 'initialGridDisc':
                  NDdistData[childChildChildChild.tag] = int(childChildChildChild.text)
                elif childChildChildChild.tag == 'tolerance':
                  NDdistData[childChildChildChild.tag] = float(childChildChildChild.text)
                else:
                  self.raiseAnError(IOError,'Unknown tag '+childChildChildChild.tag+' .Available are: initialGridDisc and tolerance!')
              self.NDSamplingParams[childChildChild.attrib['name']] = NDdistData
          else: self.raiseAnError(IOError,'Unknown tag '+childChild.tag+' .Available are: limit, initialSeed, reseedEachIteration and distInit!')
      elif child.tag == "variablesTransformation":
        transformationDict = {}
        listIndex = None
        for childChild in child:
          if childChild.tag == "latentVariables":
            transformationDict[childChild.tag] = list(inp.strip() for inp in childChild.text.strip().split(','))
          elif childChild.tag == "manifestVariables":
            transformationDict[childChild.tag] = list(inp.strip() for inp in childChild.text.strip().split(','))
          elif childChild.tag == "manifestVariablesIndex":
            # the index provided by the input file starts from 1, but the index used by the code starts from 0.
            listIndex = list(int(inp.strip()) - 1  for inp in childChild.text.strip().split(','))
          elif childChild.tag == "method":
            self.transformationMethod[child.attrib['distribution']] = childChild.text
        if listIndex == None:
          self.raiseAWarning('Index is not provided for manifestVariables, default index will be used instead!')
          listIndex = range(len(transformationDict["manifestVariables"]))
        transformationDict["manifestVariablesIndex"] = listIndex
        self.variablesTransformationDict[child.attrib['distribution']] = transformationDict

    if self.initSeed == None:
      self.initSeed = Distributions.randomIntegers(0,2**31,self)

    # Creation of the self.distributions2variablesMapping dictionary: {'distName': ({'variable_name1': dim1}, {'variable_name2': dim2})}
    for variable in self.variables2distributionsMapping.keys():
      distName = self.variables2distributionsMapping[variable]['name']
      dim      = self.variables2distributionsMapping[variable]['dim']
      listElement={}
      listElement[variable] = dim
      if (distName in self.distributions2variablesMapping.keys()):
        self.distributions2variablesMapping[distName].append(listElement)
      else:
        self.distributions2variablesMapping[distName]=[listElement]

    # creation of the self.distributions2variablesIndexList dictionary:{'distName':[dim1,dim2,...,dimN]}
    self.distributions2variablesIndexList = {}
    for distName in self.distributions2variablesMapping.keys():
      positionList = []
      for var in self.distributions2variablesMapping[distName]:
        position = utils.first(var.values())
        positionList.append(position)
      positionList = list(set(positionList))
      positionList.sort()
      self.distributions2variablesIndexList[distName] = positionList

    for key in self.variables2distributionsMapping.keys():
      distName = self.variables2distributionsMapping[key]['name']
      dim      = self.variables2distributionsMapping[key]['dim']
      reducedDim = self.distributions2variablesIndexList[distName].index(dim) + 1
      self.variables2distributionsMapping[key]['reducedDim'] = reducedDim  # the dimension of variable in the transformed space
      self.variables2distributionsMapping[key]['totDim'] = max(self.distributions2variablesIndexList[distName]) # We will reset the value if the node <variablesTransformation> exist in the raven input file
      if not self.variablesTransformationDict and self.variables2distributionsMapping[key]['totDim'] > 1:
        if self.variables2distributionsMapping[key]['totDim'] != len(self.distributions2variablesIndexList[distName]):
          self.raiseAnError(IOError,'The "dim" assigned to the variables insider Sampler are not correct! the "dim" should start from 1, and end with the full dimension of given distribution')

    #Checking the variables transformation
    if self.variablesTransformationDict:
      for dist,varsDict in self.variablesTransformationDict.items():
        maxDim = len(varsDict['manifestVariables'])
        listLatentElement = varsDict['latentVariables']
        if len(set(listLatentElement)) != len(listLatentElement):
          self.raiseAnError(IOError,'There are replicated variables listed in the latentVariables!')
        if len(set(varsDict['manifestVariables'])) != len(varsDict['manifestVariables']):
          self.raiseAnError(IOError,'There are replicated variables listed in the manifestVariables!')
        if len(set(varsDict['manifestVariablesIndex'])) != len(varsDict['manifestVariablesIndex']):
          self.raiseAnError(IOError,'There are replicated variables indices listed in the manifestVariablesIndex!')
        listElement = self.distributions2variablesMapping[dist]
        for var in listElement:
          self.variables2distributionsMapping[var.keys()[0]]['totDim'] = maxDim #reset the totDim to reflect the totDim of original input space
        tempListElement = {k.strip():v for x in listElement for ks,v in x.items() for k in list(ks.strip().split(','))}
        listIndex = []
        for var in listLatentElement:
          if var not in set(tempListElement.keys()):
            self.raiseAnError(IOError, 'The variable listed in latentVariables is not listed in the given distribution: ' + dist)
          listIndex.append(tempListElement[var]-1)
        if max(listIndex) > maxDim: self.raiseAnError(IOError,'The maximum dim = ' + str(max(listIndex)) + ' defined for latent variables is exceeded the dimension of the problem!')
        if len(set(listIndex)) != len(listIndex):
          self.raiseAnError(IOError,'There are at least two latent variables assigned with the same dimension!')
        # update the index for latentVariables according to the 'dim' assigned for given var defined in Sampler
        self.variablesTransformationDict[dist]['latentVariablesIndex'] = listIndex

  def readSamplerInit(self,xmlNode):
    """
      This method is responsible to read only the samplerInit block in the .xml file.
      This method has been moved from the base sampler class since the samplerInit block is needed only for the MC and stratified (LHS) samplers
      @ In, xmlNode, xml.etree.ElementTree.Element, Xml element node
      @ Out, None
    """
    for child in xmlNode:
      if child.tag == "samplerInit":
        self.initSeed = Distributions.randomIntegers(0,2**31,self)
        for childChild in child:
          if childChild.tag == "limit":
            self.limit = childChild.text
          elif childChild.tag == "initialSeed":
            self.initSeed = int(childChild.text)
          elif childChild.tag == "reseedEachIteration":
            if childChild.text.lower() in utils.stringsThatMeanTrue(): self.reseedAtEachIteration = True
          elif childChild.tag == "distInit":
            for childChildChild in childChild:
              NDdistData = {}
              for childChildChildChild in childChildChild:
                if childChildChildChild.tag == 'initialGridDisc':
                  NDdistData[childChildChildChild.tag] = int(childChildChildChild.text)
                elif childChildChildChild.tag == 'tolerance':
                  NDdistData[childChildChildChild.tag] = float(childChildChildChild.text)
                else:
                  self.raiseAnError(IOError,'Unknown tag '+childChildChildChild.tag+' .Available are: initialGridDisc and tolerance!')
              self.NDSamplingParams[childChildChild.attrib['name']] = NDdistData
          else: self.raiseAnError(IOError,'Unknown tag '+child.tag+' .Available are: limit, initialSeed, reseedEachIteration and distInit!')

  def endJobRunnable(self):
    """
      Returns the maximum number of inputs allowed to be created by the sampler
      right after a job ends (e.g., infinite for MC, 1 for Adaptive, etc)
      @ In, None
      @ Out, endJobRunnable, int, number of runnable jobs at the end of each sample
    """
    return self._endJobRunnable

  def localInputAndChecks(self,xmlNode):
    """
      Local method. Place here the additional reading, remember to add initial parameters in the method localAddInitParams
      @ In, xmlNode, xml.etree.ElementTree.Element, Xml element node
      @ Out, None
    """
    pass

  def addInitParams(self,tempDict):
    """
      This function is called from the base class to print some of the information inside the class.
      Whatever is permanent in the class and not inherited from the parent class should be mentioned here
      The information is passed back in the dictionary. No information about values that change during the simulation are allowed
      @ In, tempDict, dict, dictionary to be updated. {'attribute name':value}
      @ Out, None
    """
    for variable in self.toBeSampled.items():
      tempDict[variable[0]] = 'is sampled using the distribution ' +variable[1]
    tempDict['limit' ]        = self.limit
    tempDict['initial seed' ] = self.initSeed
    self.localAddInitParams(tempDict)

  def localAddInitParams(self,tempDict):
    """
      Method used to export to the printer in the base class the additional PERMANENT your local class have
      @ In, tempDict, dict, dictionary to be updated. {'attribute name':value}
      @ Out, None
    """

  def addCurrentSetting(self,tempDict):
    """
      This function is called from the base class to print some of the information inside the class.
      Whatever is a temporary value in the class and not inherited from the parent class should be mentioned here
      The information is passed back in the dictionary
      Function adds the current settings in a temporary dictionary
      @ In, tempDict, dict, dictionary to be updated. {'attribute name':value}
      @ Out, None
    """
    tempDict['counter'       ] = self.counter
    tempDict['initial seed'  ] = self.initSeed
    for key in self.inputInfo:
      if key!='SampledVars': tempDict[key] = self.inputInfo[key]
      else:
        for var in self.inputInfo['SampledVars'].keys(): tempDict['Variable: '+var+' has value'] = tempDict[key][var]
    self.localAddCurrentSetting(tempDict)

  def localAddCurrentSetting(self,tempDict):
    """
      Appends a given dictionary with class specific information regarding the
      current status of the object.
      @ In, tempDict, dict, The dictionary where we will add the initialization parameters specific to this Sampler.
      @ Out, None
    """
    pass

  def _generateDistributions(self,availableDist,availableFunc):
    """
      Generates the distrbutions and functions.
      @ In, availableDist, dict, dict of distributions
      @ In, availableFunc, dict, dict of functions
      @ Out, None
    """
    if self.initSeed != None:
      Distributions.randomSeed(self.initSeed)
    for key in self.toBeSampled.keys():
      if self.toBeSampled[key] not in availableDist.keys(): self.raiseAnError(IOError,'Distribution '+self.toBeSampled[key]+' not found among available distributions (check input)!')
      self.distDict[key] = availableDist[self.toBeSampled[key]]
      self.inputInfo['crowDist'][key] = json.dumps(self.distDict[key].getCrowDistDict())
    for key,val in self.dependentSample.items():
      if val not in availableFunc.keys(): self.raiseAnError('Function',val,'was not found among the available functions:',availableFunc.keys())
      self.funcDict[key] = availableFunc[val]
      # check if the correct method is present
      if "evaluate" not in self.funcDict[key].availableMethods():
        self.raiseAnError(IOError,'Function '+self.funcDict[key].name+' does not contain a method named "evaluate". It must be present if this needs to be used in a Sampler!')

  def initialize(self,externalSeeding=None,solutionExport=None):
    """
      This function should be called every time a clean sampler is needed. Called before takeAstep in <Step>
      @ In, externalSeeding, int, optional, external seed
      @ In, solutionExport, DataObject, optional, in goal oriented sampling (a.k.a. adaptive sampling this is where the space/point satisfying the constrains)
      @ Out, None
    """
    self.counter = 0
    if   not externalSeeding          :
      Distributions.randomSeed(self.initSeed)       #use the sampler initialization seed
      self.auxcnt = self.initSeed
    elif externalSeeding=='continue'  : pass        #in this case the random sequence needs to be preserved
    else                              :
      Distributions.randomSeed(externalSeeding)     #the external seeding is used
      self.auxcnt = externalSeeding
    #grab restart dataobject if it's available, then in localInitialize the sampler can deal with it.
    if 'Restart' in self.assemblerDict.keys():
      self.raiseADebug('Restart object: '+str(self.assemblerDict['Restart']))
      self.restartData = self.assemblerDict['Restart'][0][3]
      self.raiseAMessage('Restarting from '+self.restartData.name)
      #check consistency of data
      try:
        rdata = self.restartData.getAllMetadata()['crowDist']
        sdata = self.inputInfo['crowDist']
        self.raiseAMessage('sampler inputs:')
        for sk,sv in sdata.items():
          self.raiseAMessage('|   '+str(sk)+': '+str(sv))
        for i,r in enumerate(rdata):
          if type(r) != dict: continue
          if not r==sdata:
            self.raiseAMessage('restart inputs %i:' %i)
            for rk,rv in r.items():
              self.raiseAMessage('|   '+str(rk)+': '+str(rv))
            self.raiseAnError(IOError,'Restart "%s" data[%i] does not have same inputs as sampler!' %(self.restartData.name,i))
      except KeyError as e:
        self.raiseAWarning("No CROW distribution available in restart -",e)
    else:
      self.raiseAMessage('No restart for '+self.printTag)

    #specializing the self.localInitialize() to account for adaptive sampling
    if solutionExport != None : self.localInitialize(solutionExport=solutionExport)
    else                      : self.localInitialize()

    for distrib in self.NDSamplingParams:
      if distrib in self.distributions2variablesMapping:
        params = self.NDSamplingParams[distrib]
        temp = utils.first(self.distributions2variablesMapping[distrib][0].keys())
        self.distDict[temp].updateRNGParam(params)
      else:
        self.raiseAnError(IOError,'Distribution "%s" specified in distInit block of sampler "%s" does not exist!' %(distrib,self.name))

    # Store the transformation matrix in the metadata
    if self.variablesTransformationDict:
      self.entitiesToRemove = []
      for variable in self.variables2distributionsMapping.keys():
        distName = self.variables2distributionsMapping[variable]['name']
        dim      = self.variables2distributionsMapping[variable]['dim']
        totDim   = self.variables2distributionsMapping[variable]['totDim']
        if totDim > 1 and dim  == 1:
          transformDict = {}
          transformDict['type'] = self.distDict[variable.strip()].type
          transformDict['transformationMatrix'] = self.distDict[variable.strip()].transformationMatrix()
          self.inputInfo['transformation-'+distName] = transformDict
          self.entitiesToRemove.append('transformation-'+distName)

  def localInitialize(self):
    """
      use this function to add initialization features to the derived class
      it is call at the beginning of each step
      @ In, None
      @ Out, None
    """
    pass

  def amIreadyToProvideAnInput(self): #inLastOutput=None):
    """
      This is a method that should be call from any user of the sampler before requiring the generation of a new sample.
      This method act as a "traffic light" for generating a new input.
      Reason for not being ready could be for example: exceeding number of samples, waiting for other simulation for providing more information etc. etc.
      @ In, None
      @ Out, ready, bool, is this sampler ready to generate another sample?
    """
    if(self.counter < self.limit): ready = True
    else                         : ready = False
    ready = self.localStillReady(ready)
    return ready

  def localStillReady(self,ready): #,lastOutput=None
    """
      Determines if sampler is prepared to provide another input.  If not, and
      if jobHandler is finished, this will end sampling.
      @ In,  ready, bool, a boolean representing whether the caller is prepared for another input.
      @ Out, ready, bool, a boolean representing whether the caller is prepared for another input.
    """
    return ready

  def generateInput(self,model,oldInput):
    """
      This method has to be overwritten to provide the specialization for the specific sampler
      The model instance in might be needed since, especially for external codes,
      only the code interface possesses the dictionary for reading the variable definition syntax
      @ In, model, model instance, it is the instance of a RAVEN model
      @ In, oldInput, list, a list of the original needed inputs for the model (e.g. list of files, etc. etc)
      @ Out, generateInput, list, list containing the new inputs -in reality it is the model that return this the Sampler generate the value to be placed in the input the model
    """
    self.counter +=1                              #since we are creating the input for the next run we increase the counter and global counter
    self.auxcnt  +=1
    #FIXME, the following condition check is make sure that the require info is only printed once when dump metadata to xml, this should be removed in the future when we have a better way to dump the metadata
    if self.counter >1:
      for key in self.entitiesToRemove:
        self.inputInfo.pop(key,None)
    if self.reseedAtEachIteration: Distributions.randomSeed(self.auxcnt-1)
    self.inputInfo['prefix'] = str(self.counter)
    model.getAdditionalInputEdits(self.inputInfo)
    self.localGenerateInput(model,oldInput)
    # add latent variables and original variables to self.inputInfo
    if self.variablesTransformationDict:
      for dist,var in self.variablesTransformationDict.items():
        if self.transformationMethod[dist] == 'pca':
          self.pcaTransform(var,dist)
        else:
          self.raiseAnError(NotImplementedError,'transformation method is not yet implemented for ' + self.transformationMethod[dist] + ' method')
    # generate the function variable values
    for var in self.dependentSample.keys():
      test=self.funcDict[var].evaluate("evaluate",self.values)
      self.values[var] = test
    return model.createNewInput(oldInput,self.type,**self.inputInfo)

  def pcaTransform(self,varsDict,dist):
    """
      This method is used to map latent variables with respect to the model input variables
      both the latent variables and the model input variables will be stored in the dict: self.inputInfo['SampledVars']
      @ In, varsDict, dict, dictionary contains latent and manifest variables {'latentVariables':[latentVar1,latentVar2,...], 'manifestVariables':[var1,var2,...]}
      @ In, dist, string, the distribution name associated with given variable set
      @ Out, None
    """
    latentVariablesValues = []
    listIndex = []
    manifestVariablesValues = [None] * len(varsDict['manifestVariables'])
    for index,lvar in enumerate(varsDict['latentVariables']):
      for var,value in self.values.items():
        if lvar == var:
          latentVariablesValues.append(value)
          listIndex.append(varsDict['latentVariablesIndex'][index])
    varName = utils.first(utils.first(self.distributions2variablesMapping[dist]).keys())
    varsValues = self.distDict[varName].pcaInverseTransform(latentVariablesValues,listIndex)
    for index1,index2 in enumerate(varsDict['manifestVariablesIndex']):
      manifestVariablesValues[index2] = varsValues[index1]
    manifestVariablesDict = dict(zip(varsDict['manifestVariables'],manifestVariablesValues))
    self.values.update(manifestVariablesDict)

  @abc.abstractmethod
  def localGenerateInput(self,model,oldInput):
    """
      This class need to be overwritten since it is here that the magic of the sampler happens.
      After this method call the self.inputInfo should be ready to be sent to the model
      @ In, model, model instance, it is the instance of a RAVEN model
      @ In, oldInput, list, a list of the original needed inputs for the model (e.g. list of files, etc. etc)
      @ Out, localGenerateInput, list, list containing the new inputs -in reality it is the model that return this the Sampler generate the value to be placed in the input the model
    """
    pass

  def generateInputBatch(self,myInput,model,batchSize,projector=None): #,lastOutput=None
    """
      this function provide a mask to create several inputs at the same time
      It call the generateInput function as many time as needed
      @ In, myInput, list, list containing one input set
      @ In, model, model instance, it is the instance of a RAVEN model
      @ In, batchSize, int, the number of input sets required
      @ In, projector, object, optional, used for adaptive sampling to provide the projection of the solution on the success metric
      @ Out, newInputs, list of list, list of the list of input sets
    """
    newInputs = []
    #inlastO = None
    #if lastOutput:
    #  if not lastOutput.isItEmpty(): inlastO = lastOutput
    #while self.amIreadyToProvideAnInput(inlastO) and (self.counter < batchSize):
    while self.amIreadyToProvideAnInput() and (self.counter < batchSize):
      if projector==None: newInputs.append(self.generateInput(model,myInput))
      else              : newInputs.append(self.generateInput(model,myInput,projector))
    return newInputs

  def finalizeActualSampling(self,jobObject,model,myInput):
    """
      This function is used by samplers that need to collect information from a
      finished run.
      Provides a generic interface that all samplers will use, for specifically
      handling any sub-class, the localFinalizeActualSampling should be overridden
      instead, as finalizeActualSampling provides only generic functionality
      shared by all Samplers and will in turn call the localFinalizeActualSampling
      before returning.
      @ In, jobObject, instance, an instance of a JobHandler
      @ In, model, model instance, it is the instance of a RAVEN model
      @ In, myInput, list, the generating input
    """
    self.localFinalizeActualSampling(jobObject,model,myInput)

  def localFinalizeActualSampling(self,jobObject,model,myInput):
    """
      Overwrite only if you need something special at the end of each run....
      This function is used by samplers that need to collect information from the just ended run
      For example, for a Dynamic Event Tree case, this function can be used to retrieve
      the information from the just finished run of a branch in order to retrieve, for example,
      the distribution name that caused the trigger, etc.
      It is a essentially a place-holder for most of the sampler to remain compatible with the StepsCR structure
      @ In, jobObject, instance, an instance of a JobHandler
      @ In, model, model instance, it is the instance of a RAVEN model
      @ In, myInput, list, the generating input
    """
    pass

  def handleFailedRuns(self,failedRuns):
    """
      Collects the failed runs from the Step and allows samples to handle them individually if need be.
      @ In, failedRuns, list, list of JobHandler.ExternalRunner objects
      @ Out, None
    """
    self.raiseADebug('===============')
    self.raiseADebug('| RUN SUMMARY |')
    self.raiseADebug('===============')
    if len(failedRuns)>0:
      self.raiseAWarning('There were %i failed runs!  Run with verbosity = debug for more details.' %(len(failedRuns)))
      for run in failedRuns:
        metadata = run.returnMetadata()
        self.raiseADebug('  Run number %s FAILED:' %run.identifier,run.command)
        self.raiseADebug('      return code :',run.getReturnCode())
        self.raiseADebug('      sampled vars:')
        for v,k in metadata['SampledVars'].items():
          self.raiseADebug('         ',v,':',k)
    else:
      self.raiseADebug('All runs completed without returning errors.')
    self._localHandleFailedRuns(failedRuns)
    self.raiseADebug('===============')
    self.raiseADebug('  END SUMMARY  ')
    self.raiseADebug('===============')

  def _localHandleFailedRuns(self,failedRuns):
    """
      Specialized method for samplers to handle failed runs.  Defaults to failing runs.
      @ In, failedRuns, list, list of JobHandler.ExternalRunner objects
      @ Out, None
    """
    if len(failedRuns)>0:
      self.raiseAnError(IOError,'There were failed runs; aborting RAVEN.')
#
#
#
#

class StaticSampler(Sampler):
  """
    This is a general static, blind, once-through sampler
  """
  pass
#
#
#
#
class AdaptiveSampler(Sampler):
  """
    This is a general adaptive sampler
  """
  pass
#
#
#
#
class LimitSurfaceSearch(AdaptiveSampler):
  """
    A sampler that will adaptively locate the limit surface of a given problem
  """
  def __init__(self):
    """
      Default Constructor that will initialize member variables with reasonable
      defaults or empty lists/dictionaries where applicable.
      @ In, None
      @ Out, None
    """
    Sampler.__init__(self)
    self.goalFunction        = None             #this is the pointer to the function defining the goal
    self.tolerance           = None             #this is norm of the error threshold
    self.subGridTol          = None             #This is the tolerance used to construct the testing sub grid
    self.toleranceWeight     = 'cdf'            #this is the a flag that controls if the convergence is checked on the hyper-volume or the probability
    self.persistence         = 5                #this is the number of times the error needs to fell below the tollerance before considering the sim converged
    self.repetition          = 0                #the actual number of time the error was below the requested threshold
    self.forceIteration      = False            #this flag control if at least a self.limit number of iteration should be done
    self.axisName            = None             #this is the ordered list of the variable names (ordering match self.gridStepSize anfd the ordering in the test matrixes)
    self.oldTestMatrix       = OrderedDict()    #This is the test matrix to use to store the old evaluation of the function
    self.persistenceMatrix   = OrderedDict()    #this is a matrix that for each point of the testing grid tracks the persistence of the limit surface position
    self.invPointPersistence = OrderedDict()    #this is a matrix that for each point of the testing grid tracks the inverse of the persistence of the limit surface position
    self.solutionExport      = None             #This is the data used to export the solution (it could also not be present)
    self.nVar                = 0                #this is the number of the variable sampled
    self.surfPoint           = None             #coordinate of the points considered on the limit surface
    self.hangingPoints       = []               #list of the points already submitted for evaluation for which the result is not yet available
    self.refinedPerformed    = False            # has the grid refinement been performed?
    self.limitSurfacePP      = None             # post-processor to compute the limit surface
    self.exceptionGrid       = None             # which cell should be not considered in the limit surface computation? set by refinement
    self.errorTolerance      = 1.0              # initial error tolerance (number of points can change between iterations in LS search)
    self.jobHandler          = None             # jobHandler for generation of grid in parallel
    self.firstSurface        = True             # if first LS do not consider the invPointPersistence information (if true)
    self.scoringMethod  = 'distancePersistence' # The scoring method to use
    self.batchStrategy  = 'none'                # The batch strategy to use
    # self.generateCSVs   = False                 # Flag: should intermediate
    #                                             #  results be stored?
    self.toProcess      = []                    # List of the top batchSize
                                                #  candidates that will be
                                                #  populated and depopulated
                                                #  during subsequent calls of
                                                #  localGenerateInput
    self.maxBatchSize   = None                  # Maximum batch size, the top
                                                #  candidates will be selected,
                                                #  if there are more local
                                                #  maxima than this value, then
                                                #  we wiil only take the top
                                                #  persistence ones, if there
                                                #  are fewer, then we will only
                                                #  grab that many and then force
                                                #  an early update
    self.thickness      = 0                      # Number of steps outward from
                                                #  the extracted limit surface
                                                #  to include in the candidate
                                                #  set
    self.simplification = 0                     # Pre-rank simpligication level
                                                #  (% of range space)
    self.threshold      = 0                     # Post-rank function value
                                                #  cutoff (%  of range space)
    self.printTag            = 'SAMPLER ADAPTIVE'

    self.acceptedScoringParam = ['distance','distancePersistence']
    self.acceptedBatchParam = ['none','naive','maxV','maxP']

    self._addAssObject('TargetEvaluation','n')
    self._addAssObject('ROM','n')
    self._addAssObject('Function','-n')

  def _localWhatDoINeed(self):
    """
      This method is a local mirror of the general whatDoINeed method.
      It is implemented by the samplers that need to request special objects
      @ In, None
<<<<<<< HEAD
      @ Out, LSDict, list, list of objects needed
=======
      @ Out, limitSurfaceDict, dict, list of objects needed
>>>>>>> 8321fd79
    """
    limitSurfaceDict = AdaptiveSampler._localWhatDoINeed(self)
    limitSurfaceDict['internal'] = [(None,'jobHandler')]
    return limitSurfaceDict

  def _localGenerateAssembler(self,initDict):
    """
      Generates the assembler.
      @ In, initDict, dict, dict of init objects
      @ Out, None
    """
    AdaptiveSampler._localGenerateAssembler(self, initDict)
    self.jobHandler = initDict['internal']['jobHandler']
    #do a distributions check for ND
    for dist in self.distDict.values():
      if isinstance(dist,Distributions.NDimensionalDistributions): self.raiseAnError(IOError,'ND Dists not supported for this sampler (yet)!')

  def localInputAndChecks(self,xmlNode):
    """
      Class specific xml inputs will be read here and checked for validity.
      @ In, xmlNode, xml.etree.ElementTree.Element, The xml element node that will be checked against the available options specific to this Sampler.
      @ Out, None
    """
    if 'limit' in xmlNode.attrib.keys():
      try: self.limit = int(xmlNode.attrib['limit'])
      except ValueError: self.raiseAnError(IOError,'reading the attribute for the sampler '+self.name+' it was not possible to perform the conversion to integer for the attribute limit with value '+xmlNode.attrib['limit'])
    # convergence Node
    convergenceNode = xmlNode.find('Convergence')
    if convergenceNode==None:self.raiseAnError(IOError,'the node Convergence was missed in the definition of the adaptive sampler '+self.name)
    try   : self.tolerance=float(convergenceNode.text)
    except: self.raiseAnError(IOError,'Failed to convert '+convergenceNode.text+' to a meaningful number for the convergence')
    attribList = list(convergenceNode.attrib.keys())
    if 'limit'          in convergenceNode.attrib.keys():
      attribList.pop(attribList.index('limit'))
      try   : self.limit = int (convergenceNode.attrib['limit'])
      except: self.raiseAnError(IOError,'Failed to convert the limit value '+convergenceNode.attrib['limit']+' to a meaningful number for the convergence')
    if 'persistence'    in convergenceNode.attrib.keys():
      attribList.pop(attribList.index('persistence'))
      try   : self.persistence = int (convergenceNode.attrib['persistence'])
      except: self.raiseAnError(IOError,'Failed to convert the persistence value '+convergenceNode.attrib['persistence']+' to a meaningful number for the convergence')
    if 'weight'         in convergenceNode.attrib.keys():
      attribList.pop(attribList.index('weight'))
      try   : self.toleranceWeight = str(convergenceNode.attrib['weight']).lower()
      except: self.raiseAnError(IOError,'Failed to convert the weight type '+convergenceNode.attrib['weight']+' to a meaningful string for the convergence')
    if 'subGridTol'    in convergenceNode.attrib.keys():
      attribList.pop(attribList.index('subGridTol'))
      try   : self.subGridTol = float (convergenceNode.attrib['subGridTol'])
      except: self.raiseAnError(IOError,'Failed to convert the subGridTol '+convergenceNode.attrib['subGridTol']+' to a meaningful float for the convergence')
    if 'forceIteration' in convergenceNode.attrib.keys():
      attribList.pop(attribList.index('forceIteration'))
      if   convergenceNode.attrib['forceIteration']=='True' : self.forceIteration   = True
      elif convergenceNode.attrib['forceIteration']=='False': self.forceIteration   = False
      else: self.raiseAnError(RuntimeError,'Reading the convergence setting for the adaptive sampler '+self.name+' the forceIteration keyword had an unknown value: '+str(convergenceNode.attrib['forceIteration']))
    #assembler node: Hidden from User
    # set subgrid
    if self.subGridTol == None: self.subGridTol = self.tolerance
    if self.subGridTol > self.tolerance: self.raiseAnError(IOError,'The sub grid tolerance '+str(self.subGridTol)+' must be smaller than the tolerance: '+str(self.tolerance))
    if len(attribList)>0: self.raiseAnError(IOError,'There are unknown keywords in the convergence specifications: '+str(attribList))

    # Batch parameters
    for child in xmlNode:
      if child.tag == "generateCSVs" : self.generateCSVs = True
      if child.tag == "batchStrategy":
        self.batchStrategy = child.text.encode('ascii')
        if self.batchStrategy not in self.acceptedBatchParam:
          self.raiseAnError(IOError, 'Requested unknown batch strategy: ',
                            self.batchStrategy, '. Available options: ',
                            self.acceptedBatchParam)
      if child.tag == "maxBatchSize":
        try   : self.maxBatchSize = int(child.text)
        except: self.raiseAnError(IOError, 'Failed to convert the maxBatchSize value: ' + child.text + ' into a meaningful integer')
        if self.maxBatchSize < 0:
          self.raiseAWarning(IOError,'Requested an invalid maximum batch size: ', self.maxBatchSize, '. This should be a non-negative integer value. Defaulting to 1.')
          self.maxBatchSize = 1
      if child.tag == "scoring":
        self.scoringMethod = child.text.encode('ascii')
        if self.scoringMethod not in self.acceptedScoringParam:
          self.raiseAnError(IOError, 'Requested unknown scoring type: ', self.scoringMethod, '. Available options: ', self.acceptedScoringParam)
      if child.tag == 'simplification':
        try   : self.simplification = float(child.text)
        except: self.raiseAnError(IOError, 'Failed to convert the simplification value: ' + child.text + ' into a meaningful number')
        if self.simplification < 0 or self.simplification > 1:
          self.raiseAWarning('Requested an invalid simplification level: ', self.simplification, '. Defaulting to 0.')
          self.simplification = 0
      if child.tag == 'thickness':
        try   : self.thickness = int(child.text)
        except: self.raiseAnError(IOError, 'Failed to convert the thickness value: ' + child.text +' into a meaningful integer')
        if self.thickness < 0:
          self.raiseAWarning('Requested an invalid thickness size: ', self.thickness, '. Defaulting to 0.')
      if child.tag == 'threshold':
        try   : self.threshold = float(child.text)
        except: self.raiseAnError(IOError, 'Failed to convert the threshold value: ' + child.text + ' into a meaningful number')
        if self.threshold < 0 or self.threshold > 1:
          self.raiseAWarning('Requested an invalid threshold level: ', self.threshold, '. Defaulting to 0.')
          self.threshold = 0

  def localAddInitParams(self,tempDict):
    """
      Appends a given dictionary with class specific member variables and their
      associated initialized values.
      @ In, tempDict, dict, The dictionary where we will add the initialization parameters specific to this Sampler.
      @ Out, None
    """
    tempDict['Iter. forced'    ] = str(self.forceIteration)
    tempDict['Norm tolerance'  ] = str(self.tolerance)
    tempDict['Sub grid size'   ] = str(self.subGridTol)
    tempDict['Error Weight'    ] = str(self.toleranceWeight)
    tempDict['Persistence'     ] = str(self.repetition)
    tempDict['batchStrategy'   ] = self.batchStrategy
    tempDict['maxBatchSize'    ] = self.maxBatchSize
    tempDict['scoring'         ] = str(self.scoringMethod)
    tempDict['simplification'  ] = self.simplification
    tempDict['thickness'       ] = self.thickness
    tempDict['threshold'       ] = self.threshold

  def localAddCurrentSetting(self,tempDict):
    """
      Appends a given dictionary with class specific information regarding the
      current status of the object.
      @ In, tempDict, dict, The dictionary where we will add the initialization parameters specific to this Sampler.
      @ Out, None
    """
    if self.solutionExport!=None: tempDict['The solution is exported in '    ] = 'Name: ' + self.solutionExport.name + 'Type: ' + self.solutionExport.type
    if self.goalFunction!=None  : tempDict['The function used is '] = self.goalFunction.name

  def localInitialize(self,solutionExport=None):
    """
      Will perform all initialization specific to this Sampler. For instance,
      creating an empty container to hold the identified surface points, error
      checking the optionally provided solution export and other preset values,
      and initializing the limit surface Post-Processor used by this sampler.
      @ In, solutionExport, DataObjects, optional, a PointSet to hold the solution (a list of limit surface points)
      @ Out, None
    """
    self.limitSurfacePP   = PostProcessors.returnInstance("LimitSurface",self)
    if 'Function' in self.assemblerDict.keys(): self.goalFunction = self.assemblerDict['Function'][0][3]
    if 'TargetEvaluation' in self.assemblerDict.keys(): self.lastOutput = self.assemblerDict['TargetEvaluation'][0][3]
    #self.memoryStep        = 5               # number of step for which the memory is kept
    self.solutionExport    = solutionExport
    # check if solutionExport is actually a "DataObjects" type "PointSet"
    if type(solutionExport).__name__ != "PointSet": self.raiseAnError(IOError,'solutionExport type is not a PointSet. Got '+ type(solutionExport).__name__+'!')
    self.surfPoint         = None             #coordinate of the points considered on the limit surface
    self.oldTestMatrix     = OrderedDict()    #This is the test matrix to use to store the old evaluation of the function
    self.persistenceMatrix = OrderedDict()    #this is a matrix that for each point of the testing grid tracks the persistence of the limit surface position
    if self.goalFunction.name not in self.solutionExport.getParaKeys('output'): self.raiseAnError(IOError,'Goal function name does not match solution export data output.')
    # set number of job request-able after a new evaluation
    self._endJobRunnable   = 1
    #check if convergence is not on probability if all variables are bounded in value otherwise the problem is unbounded
    if self.toleranceWeight=='value':
      for varName in self.distDict.keys():
        if not(self.distDict[varName].upperBoundUsed and self.distDict[varName].lowerBoundUsed):
          self.raiseAnError(TypeError,'It is impossible to converge on an unbounded domain (variable '+varName+' with distribution '+self.distDict[varName].name+') as requested to the sampler '+self.name)
    elif self.toleranceWeight=='cdf': pass
    else: self.raiseAnError(IOError,'Unknown weight string descriptor: '+self.toleranceWeight)
    #setup the grid. The grid is build such as each element has a volume equal to the sub grid tolerance
    #the grid is build in such a way that an unit change in each node within the grid correspond to a change equal to the tolerance
    self.nVar         = len(self.distDict.keys())              # Total number of variables
    bounds          = {"lowerBounds":{},"upperBounds":{}}
    transformMethod = {}
    for varName in self.distDict.keys():
      if self.toleranceWeight!='cdf': bounds["lowerBounds"][varName.replace('<distribution>','')], bounds["upperBounds"][varName.replace('<distribution>','')] = self.distDict[varName].lowerBound, self.distDict[varName].upperBound
      else:
        bounds["lowerBounds"][varName.replace('<distribution>','')], bounds["upperBounds"][varName.replace('<distribution>','')] = 0.0, 1.0
        transformMethod[varName.replace('<distribution>','')] = [self.distDict[varName].ppf]
    #moving forward building all the information set
    self.axisName = list(self.distDict.keys())
    self.axisName.sort()
    # initialize LimitSurface PP
    self.limitSurfacePP._initFromDict({"name":self.name+"LSpp","parameters":[key.replace('<distribution>','') for key in self.axisName],"tolerance":self.tolerance,"side":"both","transformationMethods":transformMethod,"bounds":bounds})
    self.limitSurfacePP.assemblerDict = self.assemblerDict
    self.limitSurfacePP._initializeLSpp({'WorkingDir':None},[self.lastOutput],{'computeCells':self.tolerance != self.subGridTol})
    matrixShape = self.limitSurfacePP.getTestMatrix().shape
    self.persistenceMatrix[self.name+"LSpp"]  = np.zeros(matrixShape) #matrix that for each point of the testing grid tracks the persistence of the limit surface position
    self.oldTestMatrix[self.name+"LSpp"]      = np.zeros(matrixShape) #swap matrix fro convergence test
    self.hangingPoints                        = np.ndarray((0, self.nVar))
    self.raiseADebug('Initialization done')

  def localStillReady(self,ready): #,lastOutput=None
    """
      first perform some check to understand what it needs to be done possibly perform an early return
      ready is returned
      lastOutput should be present when the next point should be chosen on previous iteration and convergence checked
      lastOutput it is not considered to be present during the test performed for generating an input batch
      ROM if passed in it is used to construct the test matrix otherwise the nearest neighbor value is used
      @ In,  ready, bool, a boolean representing whether the caller is prepared for another input.
      @ Out, ready, bool, a boolean representing whether the caller is prepared for another input.
    """
    self.raiseADebug('From method localStillReady...')
    #test on what to do
    if ready      == False: return ready #if we exceeded the limit just return that we are done
    if type(self.lastOutput) == dict:
      if self.lastOutput == None and self.limitSurfacePP.ROM.amITrained==False: return ready
    else:
      #if the last output is not provided I am still generating an input batch, if the rom was not trained before we need to start clean
      if self.lastOutput.isItEmpty() and self.limitSurfacePP.ROM.amITrained==False: return ready
    #first evaluate the goal function on the newly sampled points and store them in mapping description self.functionValue RecontructEnding
    if type(self.lastOutput) == dict: self.limitSurfacePP._initializeLSppROM(self.lastOutput,False)
    else:
      if not self.lastOutput.isItEmpty(): self.limitSurfacePP._initializeLSppROM(self.lastOutput,False)
    self.raiseADebug('Classifier ' +self.name+' has been trained!')
    self.oldTestMatrix = copy.deepcopy(self.limitSurfacePP.getTestMatrix("all",exceptionGrid=self.exceptionGrid))    #copy the old solution (contained in the limit surface PP) for convergence check
    # evaluate the Limit Surface coordinates (return input space coordinates, evaluation vector and grid indexing)
    self.surfPoint, evaluations, self.listSurfPoint = self.limitSurfacePP.run(returnListSurfCoord = True, exceptionGrid=self.exceptionGrid, merge=False)
    self.raiseADebug('Limit Surface has been computed!')
    # check hanging points
    if self.goalFunction.name in self.limitSurfacePP.getFunctionValue().keys(): indexLast = len(self.limitSurfacePP.getFunctionValue()[self.goalFunction.name])-1
    else                                                                      : indexLast = -1
    #index of last set of point tested and ready to perform the function evaluation
    indexEnd  = len(self.limitSurfacePP.getFunctionValue()[self.axisName[0].replace('<distribution>','')])-1
    tempDict  = {}
    for myIndex in range(indexLast+1,indexEnd+1):
      for key, value in self.limitSurfacePP.getFunctionValue().items(): tempDict[key] = value[myIndex]
      if len(self.hangingPoints) > 0: self.hangingPoints = self.hangingPoints[~(self.hangingPoints==np.array([tempDict[varName] for varName in [key.replace('<distribution>','') for key in self.axisName]])).all(axis=1)][:]
    for key,value in self.limitSurfacePP.getTestMatrix("all",exceptionGrid=self.exceptionGrid).items():
      self.persistenceMatrix[key] += value
    # get the test matrices' dictionaries to test the error
    testMatrixDict, oldTestMatrixDict = list(self.limitSurfacePP.getTestMatrix("all",exceptionGrid=self.exceptionGrid).values()),list(self.oldTestMatrix.values())
    # the first test matrices in the list are always represented by the coarse grid (if subGridTol activated) or the only grid available
    coarseGridTestMatix, coarseGridOldTestMatix = testMatrixDict.pop(0), oldTestMatrixDict.pop(0)
    # compute the Linf norm with respect the location of the LS
    testError = np.sum(np.abs(np.subtract(coarseGridTestMatix,coarseGridOldTestMatix)))
    if len(testMatrixDict) > 0: testError += np.sum(np.abs(np.subtract(testMatrixDict,oldTestMatrixDict))) # compute the error
    if (testError > self.errorTolerance): ready, self.repetition = True, 0                                 # we still have error
    else                                : self.repetition +=1                                              # we are increasing persistence
    if self.persistence<self.repetition:
      ready =  False
      if self.subGridTol != self.tolerance and evaluations is not None and self.refinedPerformed != True:
        # we refine the grid since we converged on the coarse one. we use the "ceil" method in order to be sure
        # that the volumetric cell weight is <= of the subGridTol
        self.raiseAMessage("Grid refinement activated! Refining the evaluation grid!")
        self.limitSurfacePP.refineGrid(int(ceil((self.tolerance/self.subGridTol)**(1.0/self.nVar))))
        self.exceptionGrid, self.refinedPerformed, ready, self.repetition = self.name + "LSpp", True, True, 0
        self.persistenceMatrix.update(copy.deepcopy(self.limitSurfacePP.getTestMatrix("all",exceptionGrid=self.exceptionGrid)))
        self.errorTolerance = self.subGridTol
    self.raiseAMessage('counter: '+str(self.counter)+'       Error: ' +str(testError)+' Repetition: '+str(self.repetition))
    #if the number of point on the limit surface is > than compute persistence
    realAxisNames, cnt = [key.replace('<distribution>','') for key in self.axisName], 0
    for gridID,listsurfPoint in self.listSurfPoint.items():
      if len(listsurfPoint)>0:
        self.invPointPersistence[gridID] = np.ones(len(listsurfPoint))
        if self.firstSurface == False:
          for pointID, coordinate in enumerate(listsurfPoint): self.invPointPersistence[gridID][pointID]=abs(self.persistenceMatrix[gridID][tuple(coordinate)])
          maxPers = np.max(self.invPointPersistence[gridID])
          if maxPers != 0: self.invPointPersistence[gridID] = (maxPers-self.invPointPersistence[gridID])/maxPers
        else: self.firstSurface = False
        if self.solutionExport!=None:
          for varName in self.solutionExport.getParaKeys('inputs'):
            for varIndex in range(len(self.axisName)):
              if varName == realAxisNames[varIndex]:
                if cnt == 0: self.solutionExport.removeInputValue(varName)
                for value in self.surfPoint[gridID][:,varIndex]: self.solutionExport.updateInputValue(varName,copy.copy(value))
          # to be fixed
          if cnt == 0: self.solutionExport.removeOutputValue(self.goalFunction.name)
          for index in range(len(evaluations[gridID])):
            self.solutionExport.updateOutputValue(self.goalFunction.name,copy.copy(evaluations[gridID][index]))
        cnt+=1

    # Keep track of some extra points that we will add to thicken the limit
    # surface candidate set
    self.bandIndices = OrderedDict()
    for gridID,points in self.listSurfPoint.items():
      setSurfPoint = set()
      self.bandIndices[gridID] = set()
      for surfPoint in points: setSurfPoint.add(tuple(surfPoint))
      newIndices = set(setSurfPoint)
      for step in xrange(1,self.thickness):
        prevPoints = set(newIndices)
        newIndices = set()
        for i,iCoords in enumerate(prevPoints):
          for d in xrange(len(iCoords)):
            offset = np.zeros(len(iCoords),dtype=int)
            offset[d] = 1
            if iCoords[d] - offset[d] > 0: newIndices.add(tuple(iCoords - offset))
            if iCoords[d] + offset[d] < self.oldTestMatrix[gridID].shape[d]-1: newIndices.add(tuple(iCoords + offset))
        self.bandIndices[gridID].update(newIndices)
      self.bandIndices[gridID] = self.bandIndices[gridID].difference(setSurfPoint)
      self.bandIndices[gridID] = list(self.bandIndices[gridID])
      for coordinate in self.bandIndices[gridID]: self.surfPoint[gridID] = np.vstack((self.surfPoint[gridID],self.limitSurfacePP.gridCoord[gridID][coordinate]))
    return ready

  def __scoreCandidates(self):
    """
      Compute the scores of the 'candidate set' which should be the currently
      extracted limit surface.
      @ In, None
      @ Out, None
    """
    # DM: This sequence gets used repetitively, so I am promoting it to its own
    #  variable
    axisNames = [key.replace('<distribution>','') for key in self.axisName]
    matrixShape = self.limitSurfacePP.getTestMatrix().shape
    self.scores = OrderedDict()
    if self.scoringMethod.startswith('distance'):
      sampledMatrix = np.zeros((len(self.limitSurfacePP.getFunctionValue()[axisNames[0]])+len(self.hangingPoints[:,0]),len(self.axisName)))
      for varIndex, name in enumerate(axisNames):
        sampledMatrix[:,varIndex] = np.append(self.limitSurfacePP.getFunctionValue()[name],self.hangingPoints[:,varIndex])
      distanceTree = spatial.cKDTree(copy.copy(sampledMatrix),leafsize=12)
      # The hanging point are added to the list of the already explored points
      # so as not to pick the same when in parallel
      for varIndex, _ in enumerate(axisNames):
        self.inputInfo['distributionName'][self.axisName[varIndex]] = self.toBeSampled[self.axisName[varIndex]]
        self.inputInfo['distributionType'][self.axisName[varIndex]] = self.distDict[self.axisName[varIndex]].type

      for key, value in self.invPointPersistence.items():
        if key != self.exceptionGrid and self.surfPoint[key] is not None:
          distance, _ = distanceTree.query(self.surfPoint[key])
          # Different versions of scipy/numpy will yield different results on
          # our various supported platforms. If things are this close, then it
          # it is highly unlikely choosing one point over the other will affect
          # us much, so limit the precision to allow the same results on older
          # versions. Scale could be important, though, so normalize the
          # distances first. Alternatively, we could force newer versions of
          # these libraries, but since our own HPC does not yet support them,
          # this should be acceptable, agreed? - DPM Nov. 23, 2015
          maxDistance = max(distance)
          if maxDistance != 0:
            distance = np.round(distance/maxDistance,15)
          if self.scoringMethod == 'distance' or max(self.invPointPersistence) == 0:
            self.scores[key] = distance
          else:
            self.scores[key] = np.multiply(distance,self.invPointPersistence[key])
    elif self.scoringMethod == 'debug':
      self.scores = OrderedDict()
      for key, value in self.invPointPersistence.items():
        self.scores[key] = np.zeros(len(self.surfPoint[key]))
        for i in xrange(len(self.listsurfPoint)): self.scores[key][i] = 1
    else:
      self.raiseAnError(NotImplementedError,self.scoringMethod + ' scoring method is not implemented yet')

  def localGenerateInput(self,model,oldInput):
    """
      Function to select the next most informative point for refining the limit
      surface search.
      After this method is called, the self.inputInfo should be ready to be sent
      to the model
      @ In, model, model instance, an instance of a model
      @ In, oldInput, list, a list of the original needed inputs for the model (e.g. list of files, etc.)
      @ Out, None
    """
    #  Alternatively, though I don't think we do this yet:
    #  compute the direction normal to the surface, compute the derivative
    #  normal to the surface of the probability, check the points where the
    #  derivative probability is the lowest

    # create values dictionary
    self.inputInfo['distributionName'] = {} #Used to determine which distribution to change if needed.
    self.inputInfo['distributionType'] = {} #Used to determine which distribution type is used
    self.raiseADebug('generating input')
    varSet=False

    # DM: This sequence gets used repetitively, so I am promoting it to its own
    #  variable
    axisNames = [key.replace('<distribution>','') for key in self.axisName]

    if self.surfPoint is not None and len(self.surfPoint) > 0:
      if self.batchStrategy == 'none':
        self.__scoreCandidates()
        maxDistance, maxGridId, maxId =  0.0, "", 0
        for key, value in self.invPointPersistence.items():
          if key != self.exceptionGrid and self.surfPoint[key] is not None:
            localMax = np.max(self.scores[key])
            if localMax > maxDistance:
              maxDistance, maxGridId, maxId  = localMax, key,  np.argmax(self.scores[key])
        if maxDistance > 0.0:
          for varIndex, _ in enumerate([key.replace('<distribution>','') for key in self.axisName]):
            self.values[self.axisName[varIndex]] = copy.copy(float(self.surfPoint[maxGridId][maxId,varIndex]))
            self.inputInfo['SampledVarsPb'][self.axisName[varIndex]] = self.distDict[self.axisName[varIndex]].pdf(self.values[self.axisName[varIndex]])
          varSet=True
        else:
          self.raiseADebug('Maximum score is 0.0')
      elif self.batchStrategy.startswith('max'):
        ########################################################################
        ## Initialize the queue with as many points as requested or as many as
        ## possible
        if len(self.toProcess) == 0:
          self.__scoreCandidates()
          edges = []

          flattenedSurfPoints = list()
          flattenedBandPoints = list()
          flattenedScores     = list()
          for key in self.bandIndices.keys():
            flattenedSurfPoints = flattenedSurfPoints + list(self.surfPoint[key])
            flattenedScores = flattenedScores + list(self.scores[key])
            flattenedBandPoints = flattenedBandPoints + self.listSurfPoint[key] + self.bandIndices[key]

          flattenedSurfPoints = np.array(flattenedSurfPoints)
          for i,iCoords in enumerate(flattenedBandPoints):
            for j in xrange(i+1, len(flattenedBandPoints)):
              jCoords = flattenedBandPoints[j]
              ijValidNeighbors = True
              for d in xrange(len(jCoords)):
                if abs(iCoords[d] - jCoords[d]) > 1:
                  ijValidNeighbors = False
                  break
              if ijValidNeighbors:
                edges.append((i,j))
                edges.append((j,i))

          names = [ name.encode('ascii', 'ignore') for name in axisNames]
          names.append('score'.encode('ascii','ignore'))
          amsc = AMSC_Object(X=flattenedSurfPoints, Y=flattenedScores,
                             w=None, names=names, graph='none',
                             gradient='steepest', normalization='feature',
                             persistence='difference', edges=edges, debug=False)
          plevel = self.simplification*(max(flattenedScores)-min(flattenedScores))
          partitions = amsc.StableManifolds(plevel)
          mergeSequence = amsc.GetMergeSequence()
          maxIdxs = list(set(partitions.keys()))

          thresholdLevel = self.threshold*(max(flattenedScores)-min(flattenedScores))+min(flattenedScores)
          # Sort the maxima based on decreasing function value, thus the top
          # candidate is the first element.
          if self.batchStrategy.endswith('V'):
            sortedMaxima = sorted(maxIdxs, key=lambda idx: flattenedScores[idx], reverse=True)
          else:
          # Sort the maxima based on decreasing persistence value, thus the top
          # candidate is the first element.
            sortedMaxima = sorted(maxIdxs, key=lambda idx: mergeSequence[idx][1], reverse=True)
          B = min(self.maxBatchSize,len(sortedMaxima))
          for idx in sortedMaxima[0:B]:
            if flattenedScores[idx] >= thresholdLevel:
              self.toProcess.append(flattenedSurfPoints[idx,:])
          if len(self.toProcess) == 0:
            self.toProcess.append(flattenedSurfPoints[np.argmax(flattenedScores),:])
        ########################################################################
        ## Select one sample
        selectedPoint = self.toProcess.pop()
        for varIndex, varName in enumerate(axisNames):
          self.values[self.axisName[varIndex]] = float(selectedPoint[varIndex])
          self.inputInfo['SampledVarsPb'][self.axisName[varIndex]] = self.distDict[self.axisName[varIndex]].pdf(self.values[self.axisName[varIndex]])
        varSet=True
      elif self.batchStrategy == 'naive':
        ########################################################################
        ## Initialize the queue with as many points as requested or as many as
        ## possible
        if len(self.toProcess) == 0:
          self.__scoreCandidates()
          sortedIndices = sorted(range(len(self.scores)), key=lambda k: self.scores[k],reverse=True)
          B = min(self.maxBatchSize,len(sortedIndices))
          for idx in sortedIndices[0:B]:
            self.toProcess.append(self.surfPoint[idx,:])
          if len(self.toProcess) == 0:
            self.toProcess.append(self.surfPoint[np.argmax(self.scores),:])
        ########################################################################
        ## Select one sample
        selectedPoint = self.toProcess.pop()
        for varIndex, varName in enumerate(axisNames):
          self.values[self.axisName[varIndex]] = float(selectedPoint[varIndex])
          self.inputInfo['SampledVarsPb'][self.axisName[varIndex]] = self.distDict[self.axisName[varIndex]].pdf(self.values[self.axisName[varIndex]])
        varSet=True

    if not varSet:
      #here we are still generating the batch
      for key in self.distDict.keys():
        if self.toleranceWeight=='cdf':
          self.values[key]                       = self.distDict[key].ppf(float(Distributions.random()))
        else:
          self.values[key]                       = self.distDict[key].lowerBound+(self.distDict[key].upperBound-self.distDict[key].lowerBound)*float(Distributions.random())
        self.inputInfo['distributionName'][key]  = self.toBeSampled[key]
        self.inputInfo['distributionType'][key]  = self.distDict[key].type
        self.inputInfo['SampledVarsPb'   ][key]  = self.distDict[key].pdf(self.values[key])
        self.inputInfo['ProbabilityWeight-'+key] = self.distDict[key].pdf(self.values[key])
    self.inputInfo['PointProbability'    ]      = reduce(mul, self.inputInfo['SampledVarsPb'].values())
    # the probability weight here is not used, the post processor is going to recreate the grid associated and use a ROM for the probability evaluation
    self.inputInfo['ProbabilityWeight']         = self.inputInfo['PointProbability']
    self.hangingPoints                          = np.vstack((self.hangingPoints,copy.copy(np.array([self.values[axis] for axis in self.axisName]))))
    self.raiseADebug('At counter '+str(self.counter)+' the generated sampled variables are: '+str(self.values))
    self.inputInfo['SamplerType'] = 'LimitSurfaceSearch'
    self.inputInfo['subGridTol' ] = self.subGridTol

    #      This is the normal derivation to be used later on
    #      pbMapPointCoord = np.zeros((len(self.surfPoint),self.nVar*2+1,self.nVar))
    #      for pointIndex, point in enumerate(self.surfPoint):
    #        temp = copy.copy(point)
    #        pbMapPointCoord[pointIndex,2*self.nVar,:] = temp
    #        for varIndex, varName in enumerate([key.replace('<distribution>','') for key in self.axisName]):
    #          temp[varIndex] -= np.max(self.axisStepSize[varName])
    #          pbMapPointCoord[pointIndex,varIndex,:] = temp
    #          temp[varIndex] += 2.*np.max(self.axisStepSize[varName])
    #          pbMapPointCoord[pointIndex,varIndex+self.nVar,:] = temp
    #          temp[varIndex] -= np.max(self.axisStepSize[varName])
    #      #getting the coordinate ready to be evaluated by the ROM
    #      pbMapPointCoord.shape = (len(self.surfPoint)*(self.nVar*2+1),self.nVar)
    #      tempDict = {}
    #      for varIndex, varName in enumerate([key.replace('<distribution>','') for key in self.axisName]):
    #        tempDict[varName] = pbMapPointCoord.T[varIndex,:]
    #      #acquiring Pb evaluation
    #      pbPoint       = self.ROM.confidence(tempDict)
    #      pbPoint.shape = (len(self.surfPoint),self.nVar*2+1,2)
    #      pbMapPointCoord.shape = (len(self.surfPoint),self.nVar*2+1,self.nVar)
    #      #computing gradient
    #      modGrad   = np.zeros((len(self.surfPoint)))
    #      gradVect  = np.zeros((len(self.surfPoint),self.nVar))
    #      for pointIndex in range(len(self.surfPoint)):
    #        centralCoor = pbMapPointCoord[pointIndex,2*self.nVar,:]
    #        centraPb    = pbPoint[pointIndex,2*self.nVar][0]
    #        sum = 0.0
    #        for varIndex in range(self.nVar):
    #          d1Down     = (centraPb-pbPoint[pointIndex,varIndex][0])/(centralCoor[varIndex]-pbMapPointCoord[pointIndex,varIndex,varIndex])
    #          d1Up       = (pbPoint[pointIndex,varIndex+self.nVar][0]-centraPb)/(pbMapPointCoord[pointIndex,varIndex+self.nVar,varIndex]-centralCoor[varIndex])
    #          if np.abs(d1Up)>np.abs(d1Down): d1Avg = d1Up
    #          else                          : d1Avg = d1Down
    #          gradVect[pointIndex,varIndex] = d1Avg
    #          sum +=d1Avg
    #          modGrad[pointIndex] += d1Avg**2
    #        modGrad[pointIndex] = np.sqrt(modGrad[pointIndex])*np.abs(sum)/sum
    #        #concavityPb[pointIndex] = concavityPb[pointIndex]/float(self.nVar)
    #      for pointIndex, point in enumerate(self.surfPoint):
    #        myStr  = ''
    #        myStr  += '['
    #        for varIndex in range(self.nVar):
    #          myStr += '{:+6.4f}'.format(pbMapPointCoord[pointIndex,2*self.nVar,varIndex])
    #        myStr += '] '+'{:+6.4f}'.format(pbPoint[pointIndex,2*self.nVar,0])+'   '
    #        for varIndex in range(2*self.nVar):
    #          myStr += '['
    #          for varIndex2 in range(self.nVar):
    #            myStr += '{:+6.4f}'.format(pbMapPointCoord[pointIndex,varIndex,varIndex2])+' '
    #          myStr += '] '+'{:+6.4f}'.format(pbPoint[pointIndex,varIndex,0])+'   '
    #        myStr += '   gradient  ['
    #        for varIndex in range(self.nVar):
    #          myStr += '{:+6.4f}'.format(gradVect[pointIndex,varIndex])+'  '
    #        myStr += ']'
    #        myStr += '    Module '+'{:+6.4f}'.format(modGrad[pointIndex])
    #
    #      minIndex = np.argmin(np.abs(modGrad))
    #      pdDist = self.sign*(pbPoint[minIndex,2*self.nVar][0]-0.5-10*self.tolerance)/modGrad[minIndex]
    #      for varIndex, varName in enumerate([key.replace('<distribution>','') for key in self.axisName]):
    #        self.values[varName] = copy.copy(float(pbMapPointCoord[minIndex,2*self.nVar,varIndex]+pdDist*gradVect[minIndex,varIndex]))
    #      gradVect = np.ndarray(self.nVar)
    #      centraPb = pbPoint[minIndex,2*self.nVar]
    #      centralCoor = pbMapPointCoord[minIndex,2*self.nVar,:]
    #      for varIndex in range(self.nVar):
    #        d1Down = (centraPb-pbPoint[minIndex,varIndex])/(centralCoor[varIndex]-pbMapPointCoord[minIndex,varIndex,varIndex])
    #        d1Up   = (pbPoint[minIndex,varIndex+self.nVar]-centraPb)/(pbMapPointCoord[minIndex,varIndex+self.nVar,varIndex]-centralCoor[varIndex])
    #        d1Avg   = (d1Up+d1Down)/2.0
    #        gradVect[varIndex] = d1Avg
    #      gradVect = gradVect*pdDist
    #      gradVect = gradVect+centralCoor
    #      for varIndex, varName in enumerate([key.replace('<distribution>','') for key in self.axisName]):
    #        self.values[varName] = copy.copy(float(gradVect[varIndex]))


#
#
#
#
class MonteCarlo(Sampler):
  """
    MONTE CARLO Sampler
  """
  def __init__(self):
    """
      Default Constructor that will initialize member variables with reasonable
      defaults or empty lists/dictionaries where applicable.
      @ In, None
      @ Out, None
    """
    Sampler.__init__(self)
    self.printTag = 'SAMPLER MONTECARLO'

  def localInputAndChecks(self,xmlNode):
    """
      Class specific xml inputs will be read here and checked for validity.
      @ In, xmlNode, xml.etree.ElementTree.Element, The xml element node that will be checked against the available options specific to this Sampler.
      @ Out, None
    """
    Sampler.readSamplerInit(self,xmlNode)
    if xmlNode.find('samplerInit')!= None:
      if xmlNode.find('samplerInit').find('limit')!= None:
        try              : self.limit = int(xmlNode.find('samplerInit').find('limit').text)
        except ValueError: self.raiseAnError(IOError,'reading the attribute for the sampler '+self.name+' it was not possible to perform the conversion to integer for the attribute limit with value '+xmlNode.attrib['limit'])
      else: self.raiseAnError(IOError,self,'Monte Carlo sampler '+self.name+' needs the limit block (number of samples) in the samplerInit block')
    else: self.raiseAnError(IOError,self,'Monte Carlo sampler '+self.name+' needs the samplerInit block')

  def localInitialize(self):
    """
      Will perform all initialization specific to this Sampler. For instance,
      creating an empty container to hold the identified surface points, error
      checking the optionally provided solution export and other preset values,
      and initializing the limit surface Post-Processor used by this sampler.
<<<<<<< HEAD
      @ In, solutionExport, DataObjects, optional, a PointSet to hold the solution (a list of limit surface points)
=======
      @ In, None
>>>>>>> 8321fd79
      @ Out, None
    """
    if self.restartData:
      self.counter+=len(self.restartData)
      self.raiseAMessage('Number of points from restart: %i' %self.counter)
      self.raiseAMessage('Number of points needed:       %i' %(self.limit-self.counter))
    #pass #TODO fix the limit based on restartData

  def localGenerateInput(self,model,myInput):
    """
      Function to select the next most informative point for refining the limit
      surface search.
      After this method is called, the self.inputInfo should be ready to be sent
      to the model
      @ In, model, model instance, an instance of a model
<<<<<<< HEAD
      @ In, oldInput, list, a list of the original needed inputs for the model (e.g. list of files, etc.)
=======
      @ In, myInput, list, a list of the original needed inputs for the model (e.g. list of files, etc.)
>>>>>>> 8321fd79
      @ Out, None
    """
    # create values dictionary
    for key in self.distDict:
      # check if the key is a comma separated list of strings
      # in this case, the user wants to sample the comma separated variables with the same sampled value => link the value to all comma separated variables

      dim    = self.variables2distributionsMapping[key]['dim']
      totDim = self.variables2distributionsMapping[key]['totDim']
      dist   = self.variables2distributionsMapping[key]['name']
      reducedDim = self.variables2distributionsMapping[key]['reducedDim']

      if totDim == 1:
        for var in self.distributions2variablesMapping[dist]:
          varID  = utils.first(var.keys())
          rvsnum = self.distDict[key].rvs()
          self.inputInfo['SampledVarsPb'][key] = self.distDict[key].pdf(rvsnum)
          for kkey in varID.strip().split(','):
            self.values[kkey] = np.atleast_1d(rvsnum)[0]
      elif totDim > 1:
        if reducedDim == 1:
          rvsnum = self.distDict[key].rvs()
          coordinate = np.atleast_1d(rvsnum).tolist()
          if reducedDim > len(coordinate): self.raiseAnError(IOError,"The dimension defined for variables drew from the multivariate normal distribution is exceeded by the dimension used in Distribution (MultivariateNormal) ")
          probabilityValue = self.distDict[key].pdf(coordinate)
          self.inputInfo['SampledVarsPb'][key] = probabilityValue
          for var in self.distributions2variablesMapping[dist]:
            varID  = utils.first(var.keys())
            varDim = var[varID]
            for kkey in varID.strip().split(','):
              self.values[kkey] = np.atleast_1d(rvsnum)[varDim-1]
      else:
        self.raiseAnError(IOError,"Total dimension for given distribution should be >= 1")

    if len(self.inputInfo['SampledVarsPb'].keys()) > 0:
      self.inputInfo['PointProbability'  ] = reduce(mul, self.inputInfo['SampledVarsPb'].values())
      #self.inputInfo['ProbabilityWeight' ] = 1.0 #MC weight is 1/N => weight is one
    self.inputInfo['SamplerType'] = 'MC'

  def _localHandleFailedRuns(self,failedRuns):
    """
      Specialized method for samplers to handle failed runs.  Defaults to failing runs.
      @ In, failedRuns, list, list of JobHandler.ExternalRunner objects
      @ Out, None
    """
    if len(failedRuns)>0: self.raiseADebug('  Continuing with reduced-size Monte Carlo sampling.')

#
#
#
#
class Grid(Sampler):
  """
    Samples the model on a given (by input) set of points
  """
  def __init__(self):
    """
    Default Constructor that will initialize member variables with reasonable
    defaults or empty lists/dictionaries where applicable.
    @ In, None
    @ Out, None
    """
    Sampler.__init__(self)
    self.printTag = 'SAMPLER GRID'
    self.axisName             = []    # the name of each axis (variable)
    self.gridInfo             = {}    # {'name of the variable':Type}  --> Type: CDF/Value
    self.externalgGridCoord   = False # boolean attribute. True if the coordinate list has been filled by external source (see factorial sampler)
    self.gridCoordinate       = []    # current grid coordinates
    self.existing             = []    # restart points
    self.gridEntity           = GridEntities.returnInstance('GridEntity',self)

  def localInputAndChecks(self,xmlNode):
    """
      Class specific xml inputs will be read here and checked for validity.
      @ In, xmlNode, xml.etree.ElementTree.Element, The xml element node that will be checked against the available options specific to this Sampler.
      @ Out, None
    """
    if 'limit' in xmlNode.attrib.keys(): self.raiseAnError(IOError,'limit is not used in Grid sampler')
    self.limit = 1
    self.gridEntity._readMoreXml(xmlNode,dimensionTags=["variable","Distribution"],messageHandler=self.messageHandler, dimTagsPrefix={"Distribution":"<distribution>"})
    grdInfo = self.gridEntity.returnParameter("gridInfo")
    for axis, value in grdInfo.items(): self.gridInfo[axis] = value[0]
    if len(self.toBeSampled.keys()) != len(grdInfo.keys()): self.raiseAnError(IOError,'inconsistency between number of variables and grid specification')
    self.axisName = list(grdInfo.keys())
    self.axisName.sort()

  def localAddInitParams(self,tempDict):
    """
      Appends a given dictionary with class specific member variables and their
      associated initialized values.
      @ In, tempDict, dict, The dictionary where we will add the initialization parameters specific to this Sampler.
      @ Out, None
    """
    for variable,value in self.gridInfo.items():
      tempDict[variable+' is sampled using a grid in '] = value

  def localAddCurrentSetting(self,tempDict):
    """
      Appends a given dictionary with class specific information regarding the
      current status of the object.
      @ In, tempDict, dict, The dictionary where we will add the initialization parameters specific to this Sampler.
      @ Out, None
    """
    for var, value in self.values.items():
      tempDict['coordinate '+var+' has value'] = value

  def localInitialize(self):
    """
      Will perform all initialization specific to this Sampler. For instance,
      creating an empty container to hold the identified surface points, error
      checking the optionally provided solution export and other preset values,
      and initializing the limit surface Post-Processor used by this sampler.
<<<<<<< HEAD
      @ In, solutionExport, DataObjects, optional, a PointSet to hold the solution (a list of limit surface points)
=======
      @ In, None
>>>>>>> 8321fd79
      @ Out, None
    """
    self.gridEntity.initialize()
    self.limit = len(self.gridEntity)
    if self.restartData is not None:
      inps = self.restartData.getInpParametersValues()
      self.existing = zip(*list(v for v in inps.values()))

  def localGenerateInput(self,model,myInput):
    """
      Function to select the next most informative point for refining the limit
      surface search.
      After this method is called, the self.inputInfo should be ready to be sent
      to the model
      @ In, model, model instance, an instance of a model
<<<<<<< HEAD
      @ In, oldInput, list, a list of the original needed inputs for the model (e.g. list of files, etc.)
=======
      @ In, myInput, list, a list of the original needed inputs for the model (e.g. list of files, etc.)
>>>>>>> 8321fd79
      @ Out, None
    """
    self.inputInfo['distributionName'] = {} #Used to determine which distribution to change if needed.
    self.inputInfo['distributionType'] = {} #Used to determine which distribution type is used
    weight = 1.0
    found=False
    while not found:
      recastDict = {}
      for i in range(len(self.axisName)):
        varName = self.axisName[i]
        if self.gridInfo[varName]=='CDF':
          if self.distDict[varName].getDimensionality()==1: recastDict[varName] = [self.distDict[varName].ppf]
          else: recastDict[varName] = [self.distDict[varName].inverseMarginalDistribution,[self.variables2distributionsMapping[varName]['dim']-1]]
        elif self.gridInfo[varName]!='value': self.raiseAnError(IOError,self.gridInfo[varName]+' is not know as value keyword for type. Sampler: '+self.name)
      if self.externalgGridCoord: currentIndexes, coordinates = self.gridEntity.returnIteratorIndexesFromIndex(self.gridCoordinate), self.gridEntity.returnCoordinateFromIndex(self.gridCoordinate, True, recastDict)
      else                      : currentIndexes, coordinates = self.gridEntity.returnIteratorIndexes(), self.gridEntity.returnPointAndAdvanceIterator(True,recastDict)
      if coordinates == None: raise utils.NoMoreSamplesNeeded
      coordinatesPlusOne  = self.gridEntity.returnShiftedCoordinate(currentIndexes,dict.fromkeys(self.axisName,1))
      coordinatesMinusOne = self.gridEntity.returnShiftedCoordinate(currentIndexes,dict.fromkeys(self.axisName,-1))
      for i in range(len(self.axisName)):
        varName = self.axisName[i]
        # compute the SampledVarsPb for 1-D distribution
        if ("<distribution>" in varName) or (self.variables2distributionsMapping[varName]['totDim']==1):
          for key in varName.strip().split(','):
            self.inputInfo['distributionName'][key] = self.toBeSampled[varName]
            self.inputInfo['distributionType'][key] = self.distDict[varName].type
            self.values[key] = coordinates[varName]
            self.inputInfo['SampledVarsPb'][key] = self.distDict[varName].pdf(self.values[key])
        # compute the SampledVarsPb for N-D distribution
        else:
            if self.variables2distributionsMapping[varName]['reducedDim']==1:    # to avoid double count;
              distName = self.variables2distributionsMapping[varName]['name']
              ndCoordinate=[0]*len(self.distributions2variablesMapping[distName])
              positionList = self.distributions2variablesIndexList[distName]
              for var in self.distributions2variablesMapping[distName]:
                variable = utils.first(var.keys())
                position = utils.first(var.values())
                ndCoordinate[positionList.index(position)] = float(coordinates[variable.strip()])
                for key in variable.strip().split(','):
                  self.inputInfo['distributionName'][key] = self.toBeSampled[variable]
                  self.inputInfo['distributionType'][key] = self.distDict[variable].type
                  self.values[key] = coordinates[variable]
              # Based on the discussion with Diego, we will use the following to compute SampledVarsPb.
              self.inputInfo['SampledVarsPb'][varName] = self.distDict[varName].pdf(ndCoordinate)
        # Compute the ProbabilityWeight
        if ("<distribution>" in varName) or (self.variables2distributionsMapping[varName]['totDim']==1):
          if self.distDict[varName].getDisttype() == 'Discrete':
            weight *= self.distDict[varName].pdf(coordinates[varName])
          else:
            if self.gridInfo[varName]=='CDF':
              if coordinatesPlusOne[varName] != sys.maxsize and coordinatesMinusOne[varName] != -sys.maxsize:
                midPlusCDF   = (coordinatesPlusOne[varName]+self.distDict[varName].cdf(self.values[key]))/2.0
                midMinusCDF  = (coordinatesMinusOne[varName]+self.distDict[varName].cdf(self.values[key]))/2.0
                self.inputInfo['ProbabilityWeight-'+varName.replace(",","-")] = midPlusCDF - midMinusCDF
                weight *= midPlusCDF - midMinusCDF
              if coordinatesMinusOne[varName] == -sys.maxsize:
                midPlusCDF   = (coordinatesPlusOne[varName]+self.distDict[varName].cdf(self.values[key]))/2.0
                midMinusCDF  = 0.0
                self.inputInfo['ProbabilityWeight-'+varName.replace(",","-")] = midPlusCDF - midMinusCDF
                weight *= midPlusCDF - midMinusCDF
              if coordinatesPlusOne[varName] == sys.maxsize:
                midPlusCDF   = 1.0
                midMinusCDF  = (coordinatesMinusOne[varName]+self.distDict[varName].cdf(self.values[key]))/2.0
                self.inputInfo['ProbabilityWeight-'+varName.replace(",","-")] = midPlusCDF - midMinusCDF
                weight *= midPlusCDF - midMinusCDF
            else:   # Value
              if coordinatesPlusOne[varName] != sys.maxsize and coordinatesMinusOne[varName] != -sys.maxsize:
                midPlusValue   = (self.values[key]+coordinatesPlusOne[varName])/2.0
                midMinusValue  = (self.values[key]+coordinatesMinusOne[varName])/2.0
                weight *= self.distDict[varName].cdf(midPlusValue) - self.distDict[varName].cdf(midMinusValue)
                self.inputInfo['ProbabilityWeight-'+varName.replace(",","-")] = self.distDict[varName].cdf(midPlusValue) - self.distDict[varName].cdf(midMinusValue)
              if coordinatesMinusOne[varName] == -sys.maxsize:
                midPlusValue   = (self.values[key]+coordinatesPlusOne[varName])/2.0
                self.inputInfo['ProbabilityWeight-'+varName.replace(",","-")] = self.distDict[varName].cdf(midPlusValue) - 0.0
                weight *= self.distDict[varName].cdf(midPlusValue) - 0.0
              if coordinatesPlusOne[varName] == sys.maxsize:
                midMinusValue  = (self.values[key]+coordinatesMinusOne[varName])/2.0
                self.inputInfo['ProbabilityWeight-'+varName.replace(",","-")] = 1.0 - self.distDict[varName].cdf(midMinusValue)
                weight *= 1.0 - self.distDict[varName].cdf(midMinusValue)
        # ND variable
        else:
          if self.variables2distributionsMapping[varName]['reducedDim']==1:    # to avoid double count of weight for ND distribution; I need to count only one variable instaed of N
            distName = self.variables2distributionsMapping[varName]['name']
            ndCoordinate=np.zeros(len(self.distributions2variablesMapping[distName]))
            dxs=np.zeros(len(self.distributions2variablesMapping[distName]))
            positionList = self.distributions2variablesIndexList[distName]
            for var in self.distributions2variablesMapping[distName]:
              variable = utils.first(var.keys()).strip()
              position = utils.first(var.values())
              if self.gridInfo[variable]=='CDF':
                if coordinatesPlusOne[variable] != sys.maxsize and coordinatesMinusOne[variable] != -sys.maxsize:
                  up   = self.distDict[variable].inverseMarginalDistribution(coordinatesPlusOne[variable] ,self.variables2distributionsMapping[variable]['dim']-1)
                  down = self.distDict[variable].inverseMarginalDistribution(coordinatesMinusOne[variable],self.variables2distributionsMapping[variable]['dim']-1)
                  dxs[positionList.index(position)] = (up - down)/2.0
                  ndCoordinate[positionList.index(position)] = coordinates[variable] - (coordinates[variable] - down)/2.0 + dxs[positionList.index(position)]/2.0
                if coordinatesMinusOne[variable] == -sys.maxsize:
                  up = self.distDict[variable].inverseMarginalDistribution(coordinatesPlusOne[variable] ,self.variables2distributionsMapping[variable]['dim']-1)
                  dxs[positionList.index(position)] = (coordinates[variable.strip()]+up)/2.0 - self.distDict[varName].returnLowerBound(positionList.index(position))
                  ndCoordinate[positionList.index(position)] = ((coordinates[variable.strip()]+up)/2.0 + self.distDict[varName].returnLowerBound(positionList.index(position)))/2.0
                if coordinatesPlusOne[variable] == sys.maxsize:
                  down = self.distDict[variable].inverseMarginalDistribution(coordinatesMinusOne[variable],self.variables2distributionsMapping[variable]['dim']-1)
                  dxs[positionList.index(position)] = self.distDict[varName].returnUpperBound(positionList.index(position)) - (coordinates[variable.strip()]+down)/2.0
                  ndCoordinate[positionList.index(position)] = (self.distDict[varName].returnUpperBound(positionList.index(position)) + (coordinates[variable.strip()]+down)/2.0) /2.0
              else:
                if coordinatesPlusOne[variable] != sys.maxsize and coordinatesMinusOne[variable] != -sys.maxsize:
                  dxs[positionList.index(position)] = (coordinatesPlusOne[variable] - coordinatesMinusOne[variable])/2.0
                  ndCoordinate[positionList.index(position)] = coordinates[variable.strip()] - (coordinates[variable.strip()]-coordinatesMinusOne[variable])/2.0 + dxs[positionList.index(position)]/2.0
                if coordinatesMinusOne[variable] == -sys.maxsize:
                  dxs[positionList.index(position)]          =  (coordinates[variable.strip()]+coordinatesPlusOne[variable])/2.0 - self.distDict[varName].returnLowerBound(positionList.index(position))
                  ndCoordinate[positionList.index(position)] = ((coordinates[variable.strip()]+coordinatesPlusOne[variable])/2.0 + self.distDict[varName].returnLowerBound(positionList.index(position)))/2.0
                if coordinatesPlusOne[variable] == sys.maxsize:
                  dxs[positionList.index(position)]          =  self.distDict[varName].returnUpperBound(positionList.index(position)) - (coordinates[variable.strip()]+coordinatesMinusOne[variable])/2.0
                  ndCoordinate[positionList.index(position)] = (self.distDict[varName].returnUpperBound(positionList.index(position)) + (coordinates[variable.strip()]+coordinatesMinusOne[variable])/2.0) /2.0
            self.inputInfo['ProbabilityWeight-'+varName.replace(",","!")] = self.distDict[varName].cellIntegral(ndCoordinate,dxs)
            weight *= self.distDict[varName].cellIntegral(ndCoordinate,dxs)
      newpoint = tuple(self.values[key] for key in self.values.keys())
      if newpoint not in self.existing:
        found=True
        self.raiseADebug('New point found: '+str(newpoint))
      else:
        self.counter+=1
        if self.counter>=self.limit: raise utils.NoMoreSamplesNeeded
        self.raiseADebug('Existing point: '+str(newpoint))
      self.inputInfo['PointProbability' ] = reduce(mul, self.inputInfo['SampledVarsPb'].values())
      self.inputInfo['ProbabilityWeight'] = copy.deepcopy(weight)
      self.inputInfo['SamplerType'] = 'Grid'
#
#
#
#
class Stratified(Grid):
  """
    Stratified sampler, also known as Latin Hypercube Sampling (LHS). Currently no
    special filling methods are implemented
  """
  def __init__(self):
    """
      Default Constructor that will initialize member variables with reasonable
      defaults or empty lists/dictionaries where applicable.
      @ In, None
      @ Out, None
    """
    Grid.__init__(self)
    self.sampledCoordinate    = [] # a list of list for i=0,..,limit a list of the coordinate to be used this is needed for the LHS
    self.printTag = 'SAMPLER Stratified'
    self.globalGrid          = {}    # Dictionary for the globalGrid. These grids are used only for Stratified for ND distributions.

  def localInputAndChecks(self,xmlNode):
    """
      Class specific xml inputs will be read here and checked for validity.
      @ In, xmlNode, xml.etree.ElementTree.Element, The xml element node that will be checked against the available options specific to this Sampler.
      @ Out, None
    """
    Sampler.readSamplerInit(self,xmlNode)
    Grid.localInputAndChecks(self,xmlNode)
    pointByVar  = [len(self.gridEntity.returnParameter("gridInfo")[variable][2]) for variable in self.gridInfo.keys()]
    if len(set(pointByVar))!=1: self.raiseAnError(IOError,'the latin Hyper Cube requires the same number of point in each dimension')
    self.pointByVar         = pointByVar[0]
    self.inputInfo['upper'] = {}
    self.inputInfo['lower'] = {}

  def localInitialize(self):
    """
      Will perform all initialization specific to this Sampler. For instance,
      creating an empty container to hold the identified surface points, error
      checking the optionally provided solution export and other preset values,
      and initializing the limit surface Post-Processor used by this sampler.
<<<<<<< HEAD
      @ In, solutionExport, DataObjects, optional, a PointSet to hold the solution (a list of limit surface points)
=======
      @ In, None
>>>>>>> 8321fd79
      @ Out, None
    """
    Grid.localInitialize(self)
    self.limit = (self.pointByVar-1)
    # For the multivariate normal distribtuion, if the user generates the grids on the transformed space, the user needs to provide the grid for each variables, no globalGrid is needed
    if self.variablesTransformationDict:
      tempFillingCheck = [[None]*(self.pointByVar-1)]*len(self.gridEntity.returnParameter("dimensionNames")) #for all variables
      self.sampledCoordinate = [[None]*len(self.axisName)]*(self.pointByVar-1)
      for i in range(len(tempFillingCheck)): tempFillingCheck[i]  = Distributions.randomPermutation(list(range(self.pointByVar-1)),self) #pick a random interval sequence
      mappingIdVarName = {}
      for cnt, varName in enumerate(self.axisName):
        mappingIdVarName[varName] = cnt
    # For the multivariate normal, if the user wants to generate the grids based on joint distribution, the user needs to provide the globalGrid for all corresponding variables
    else:
      globGridsCount = {}
      dimInfo = self.gridEntity.returnParameter("dimInfo")
      for val in dimInfo.values():
        if val[-1] is not None and val[-1] not in globGridsCount.keys(): globGridsCount[val[-1]] = 0
        globGridsCount[val[-1]] += 1
      diff = -sum(globGridsCount.values())+len(globGridsCount.keys())
      tempFillingCheck = [[None]*(self.pointByVar-1)]*(len(self.gridEntity.returnParameter("dimensionNames"))+diff) #for all variables
      self.sampledCoordinate = [[None]*len(self.axisName)]*(self.pointByVar-1)
      for i in range(len(tempFillingCheck)): tempFillingCheck[i]  = Distributions.randomPermutation(list(range(self.pointByVar-1)),self) #pick a random interval sequence
      cnt = 0
      mappingIdVarName = {}
      for varName in self.axisName:
        if varName not in dimInfo.keys(): mappingIdVarName[varName] = cnt
        else:
          for addKey,value in dimInfo.items():
            if value[1] == dimInfo[varName][1] and addKey not in mappingIdVarName.keys(): mappingIdVarName[addKey] = cnt
        if len(mappingIdVarName.keys()) == len(self.axisName): break
        cnt +=1

    for nPoint in range(self.pointByVar-1): self.sampledCoordinate[nPoint]= [tempFillingCheck[mappingIdVarName[varName]][nPoint] for varName in self.axisName]
    if self.restartData:
      self.counter+=len(self.restartData)
      self.raiseAMessage('Number of points from restart: %i' %self.counter)
      self.raiseAMessage('Number of points needed:       %i' %(self.limit-self.counter))

  def localGenerateInput(self,model,myInput):
    """
      Function to select the next most informative point for refining the limit
      surface search.
      After this method is called, the self.inputInfo should be ready to be sent
      to the model
      @ In, model, model instance, an instance of a model
<<<<<<< HEAD
      @ In, oldInput, list, a list of the original needed inputs for the model (e.g. list of files, etc.)
=======
      @ In, myInput, list, a list of the original needed inputs for the model (e.g. list of files, etc.)
>>>>>>> 8321fd79
      @ Out, None
    """
    varCount = 0
    self.inputInfo['distributionName'] = {} #Used to determine which distribution to change if needed.
    self.inputInfo['distributionType'] = {} #Used to determine which distribution type is used
    weight = 1.0
    for varName in self.axisName:
      # new implementation for ND LHS
      if not "<distribution>" in varName:
        if self.variables2distributionsMapping[varName]['totDim']>1 and self.variables2distributionsMapping[varName]['reducedDim'] == 1:    # to avoid double count of weight for ND distribution; I need to count only one variable instaed of N
          if self.variablesTransformationDict:
            distName = self.variables2distributionsMapping[varName]['name']
            for distVarName in self.distributions2variablesMapping[distName]:
              for kkey in utils.first(distVarName.keys()).strip().split(','):
                self.inputInfo['distributionName'][kkey] = self.toBeSampled[varName]
                self.inputInfo['distributionType'][kkey] = self.distDict[varName].type
            ndCoordinate = np.zeros(len(self.distributions2variablesMapping[distName]))
            dxs = np.zeros(len(self.distributions2variablesMapping[distName]))
            centerCoordinate = np.zeros(len(self.distributions2variablesMapping[distName]))
            positionList = self.distributions2variablesIndexList[distName]
            for var in self.distributions2variablesMapping[distName]:
              # if the varName is a comma separated list of strings the user wants to sample the comma separated variables with the same sampled value => link the value to all comma separated variables
              variable = utils.first(var.keys()).strip()
              position = utils.first(var.values())
              upper = self.gridEntity.returnShiftedCoordinate(self.gridEntity.returnIteratorIndexes(),{variable:self.sampledCoordinate[self.counter-1][varCount]+1})[variable]
              lower = self.gridEntity.returnShiftedCoordinate(self.gridEntity.returnIteratorIndexes(),{variable:self.sampledCoordinate[self.counter-1][varCount]})[variable]
              varCount += 1
              if self.gridInfo[variable] == 'CDF':
                coordinate = lower + (upper-lower)*Distributions.random()
                ndCoordinate[positionList.index(position)] = self.distDict[variable].inverseMarginalDistribution(coordinate,variable)
                dxs[positionList.index(position)] = self.distDict[variable].inverseMarginalDistribution(max(upper,lower),variable)-self.distDict[variable].inverseMarginalDistribution(min(upper,lower),variable)
                centerCoordinate[positionList.index(position)] = (self.distDict[variable].inverseMarginalDistribution(upper,variable)+self.distDict[variable].inverseMarginalDistribution(lower,variable))/2.0
                for kkey in variable.strip().split(','):
                  self.values[kkey] = ndCoordinate[positionList.index(position)]
                  self.inputInfo['upper'][kkey] = self.distDict[variable].inverseMarginalDistribution(max(upper,lower),variable)
                  self.inputInfo['lower'][kkey] = self.distDict[variable].inverseMarginalDistribution(min(upper,lower),variable)
              elif self.gridInfo[variable] == 'value':
                dxs[positionList.index(position)] = max(upper,lower) - min(upper,lower)
                centerCoordinate[positionList.index(position)] = (upper + lower)/2.0
                coordinateCdf = self.distDict[variable].marginalCdf(lower) + (self.distDict[variable].marginalCdf(upper) - self.distDict[variable].marginalCdf(lower))*Distributions.random()
                coordinate = self.distDict[variable].inverseMarginalDistribution(coordinateCdf,variable)
                ndCoordinate[positionList.index(position)] = coordinate
                for kkey in variable.strip().split(','):
                  self.values[kkey] = coordinate
                  self.inputInfo['upper'][kkey] = max(upper,lower)
                  self.inputInfo['lower'][kkey] = min(upper,lower)
            self.inputInfo['ProbabilityWeight-'+varName.replace(",","!")] = self.distDict[varName].cellIntegral(centerCoordinate,dxs)
            weight *= self.inputInfo['ProbabilityWeight-'+varName.replace(",","!")]
            self.inputInfo['SampledVarsPb'][varName] = self.distDict[varName].pdf(ndCoordinate)
          else:
            if self.gridInfo[varName] == 'CDF':
              upper = self.gridEntity.returnShiftedCoordinate(self.gridEntity.returnIteratorIndexes(),{varName:self.sampledCoordinate[self.counter-1][varCount]+1})[varName]
              lower = self.gridEntity.returnShiftedCoordinate(self.gridEntity.returnIteratorIndexes(),{varName:self.sampledCoordinate[self.counter-1][varCount]})[varName]
              varCount += 1
              coordinate = lower + (upper-lower)*Distributions.random()
              gridCoordinate, distName =  self.distDict[varName].ppf(coordinate), self.variables2distributionsMapping[varName]['name']
              for distVarName in self.distributions2variablesMapping[distName]:
                for kkey in utils.first(distVarName.keys()).strip().split(','):
                  self.inputInfo['distributionName'][kkey], self.inputInfo['distributionType'][kkey], self.values[kkey] = self.toBeSampled[varName], self.distDict[varName].type, np.atleast_1d(gridCoordinate)[distVarName.values()[0]-1]
              # coordinate stores the cdf values, we need to compute the pdf for SampledVarsPb
              self.inputInfo['SampledVarsPb'][varName] = self.distDict[varName].pdf(np.atleast_1d(gridCoordinate).tolist())
              weight *= max(upper,lower) - min(upper,lower)
              self.inputInfo['ProbabilityWeight-'+varName.replace(",","!")] = max(upper,lower) - min(upper,lower)
            else: self.raiseAnError(IOError,"Since the globalGrid is defined, the Stratified Sampler is only working when the sampling is performed on a grid on a CDF. However, the user specifies the grid on " + self.gridInfo[varName])
      if ("<distribution>" in varName) or self.variables2distributionsMapping[varName]['totDim']==1:   # 1D variable
        # if the varName is a comma separated list of strings the user wants to sample the comma separated variables with the same sampled value => link the value to all comma separated variables
        upper = self.gridEntity.returnShiftedCoordinate(self.gridEntity.returnIteratorIndexes(),{varName:self.sampledCoordinate[self.counter-1][varCount]+1})[varName]
        lower = self.gridEntity.returnShiftedCoordinate(self.gridEntity.returnIteratorIndexes(),{varName:self.sampledCoordinate[self.counter-1][varCount]})[varName]
        varCount += 1
        if self.gridInfo[varName] =='CDF':
          coordinate = lower + (upper-lower)*Distributions.random()
          ppfValue = self.distDict[varName].ppf(coordinate)
          ppfLower = self.distDict[varName].ppf(min(upper,lower))
          ppfUpper = self.distDict[varName].ppf(max(upper,lower))
          weight *= self.distDict[varName].cdf(ppfUpper) - self.distDict[varName].cdf(ppfLower)
          self.inputInfo['ProbabilityWeight-'+varName.replace(",","-")] = self.distDict[varName].cdf(ppfUpper) - self.distDict[varName].cdf(ppfLower)
          self.inputInfo['SampledVarsPb'][varName]  = self.distDict[varName].pdf(ppfValue)
        elif self.gridInfo[varName] == 'value':
          coordinateCdf = self.distDict[varName].cdf(min(upper,lower)) + (self.distDict[varName].cdf(max(upper,lower))-self.distDict[varName].cdf(min(upper,lower)))*Distributions.random()
          if coordinateCdf == 0.0: self.raiseAWarning(IOError,"The grid lower bound and upper bound in value will generate ZERO cdf value!!!")
          coordinate = self.distDict[varName].ppf(coordinateCdf)
          weight *= self.distDict[varName].cdf(max(upper,lower)) - self.distDict[varName].cdf(min(upper,lower))
          self.inputInfo['ProbabilityWeight-'+varName.replace(",","-")] = self.distDict[varName].cdf(max(upper,lower)) - self.distDict[varName].cdf(min(upper,lower))
          self.inputInfo['SampledVarsPb'][varName] = self.distDict[varName].pdf(coordinate)
        for kkey in varName.strip().split(','):
          self.inputInfo['distributionName'][kkey] = self.toBeSampled[varName]
          self.inputInfo['distributionType'][kkey] = self.distDict[varName].type
          if self.gridInfo[varName] =='CDF':
            self.values[kkey] = ppfValue
            self.inputInfo['upper'][kkey] = ppfUpper
            self.inputInfo['lower'][kkey] = ppfLower
          elif self.gridInfo[varName] =='value':
            self.values[kkey] = coordinate
            self.inputInfo['upper'][kkey] = max(upper,lower)
            self.inputInfo['lower'][kkey] = min(upper,lower)

    self.inputInfo['PointProbability'] = reduce(mul, self.inputInfo['SampledVarsPb'].values())
    self.inputInfo['ProbabilityWeight' ] = weight
    self.inputInfo['SamplerType'] = 'Stratified'
#
#
#
#
class DynamicEventTree(Grid):
  """
  DYNAMIC EVENT TREE Sampler (DET)
  """
  def __init__(self):
    """
    Default Constructor that will initialize member variables with reasonable
    defaults or empty lists/dictionaries where applicable.
    @ In, None
    @ Out, None
    """
    Grid.__init__(self)
    # Working directory (Path of the directory in which all the outputs,etc. are stored)
    self.workingDir                        = ""
    # (optional) if not present, the sampler will not change the relative keyword in the input file
    self.maxSimulTime                      = None
    # print the xml tree representation of the dynamic event tree calculation
    # see variable 'self.TreeInfo'
    self.printEndXmlSummary                = False
    # Dictionary of the probability bins for each distribution that have been
    #  inputted by the user ('distName':[Pb_Threshold_1, Pb_Threshold_2, ..., Pb_Threshold_n])
    self.branchProbabilities               = {}
    # Dictionary of the Values' bins for each distribution that have been
    #  inputted by the user ('distName':[Pb_Threshold_1, Pb_Threshold_2, ..., Pb_Threshold_n])
    # these are the invCDFs of the PBs inputted in branchProbabilities (if ProbabilityThresholds have been inputted)
    self.branchValues                      = {}
    # List of Dictionaries of the last probability bin level (position in the array) reached for each distribution ('distName':IntegerValue)
    # This container is a working dictionary. The branchedLevels are stored in the xml tree "self.TreeInfo" since they must track
    # the evolution of the dynamic event tree
    self.branchedLevel                     = []
    # Counter for the branch needs to be run after a calculation branched (it is a working variable)
    self.branchCountOnLevel                = 0
    # Dictionary tha contains the actual branching info
    # (i.e. distribution that triggered, values of the variables that need to be changed, etc)
    self.actualBranchInfo                  = {}
    # Parent Branch end time (It's a working variable used to set up the new branches need to be run.
    #   The new branches' start time will be the end time of the parent branch )
    self.actualEndTime                     = 0.0
    # Parent Branch end time step (It's a working variable used to set up the new branches need to be run.
    #  The end time step is used to construct the filename of the restart files needed for restart the new branch calculations)
    self.actualEndTs                       = 0
    # Xml tree object. It stored all the info regarding the DET. It is in continue evolution during a DET calculation
    self.TreeInfo                          = None
    # List of Dictionaries. It is a working variable used to store the information needed to create branches from a Parent Branch
    self.endInfo                           = []
    # Queue system. The inputs are waiting to be run are stored in this queue dictionary
    self.RunQueue                          = {}
    # identifiers of the inputs in queue (name of the history... for example DET_1,1,1)
    self.RunQueue['identifiers']           = []
    # Corresponding inputs
    self.RunQueue['queue']                 = []
    # mapping from jobID to rootname in TreeInfo {jobID:rootName}
    self.rootToJob                         = {}
    # dictionary of Hybrid Samplers available
    self.hybridSamplersAvail               = {'MonteCarlo':MonteCarlo,'Stratified':Stratified,'Grid':Grid}
    # dictionary of inputted hybridsamplers need to be applied
    self.hybridStrategyToApply             = {}
    # total number of hybridsampler samples (combination of all different hybridsampler strategy)
    self.hybridNumberSamplers              = 0
    # List of variables that represent the aleatory space
    self.standardDETvariables              = []
    # Dictionary of variables that represent the epistemic space (hybrid det). Format => {'epistemicVarName':{'HybridTree name':value}}
    self.epistemicVariables                = {}

  def _localWhatDoINeed(self):
    """
      This method is a local mirror of the general whatDoINeed method.
      It is implmented here because this Sampler requests special objects
      @ In, None
      @ Out, needDict, dict, dictionary of objects needed
    """
    needDict = Sampler._localWhatDoINeed(self)
    for hybridsampler in self.hybridStrategyToApply.values():
      preneedDict = hybridsampler.whatDoINeed()
      for key,value in preneedDict.items():
        if key not in needDict.keys(): needDict[key] = []
        needDict[key] = needDict[key] + value
    return needDict

  def localStillReady(self, ready):
    """
      first perform some check to understand what it needs to be done possibly perform an early return
      ready is returned
      @ In,  ready, bool, a boolean representing whether the caller is prepared for another input.
      @ Out, ready, bool, a boolean representing whether the caller is prepared for another input.
    """
    self._endJobRunnable = max((len(self.RunQueue['queue']),1))
    if(len(self.RunQueue['queue']) != 0 or self.counter == 0): ready = True
    else:
      if self.printEndXmlSummary:
        myFile = open(os.path.join(self.workingDir,self.name + "_outputSummary.xml"),'w')
        for treeNode in self.TreeInfo.values(): treeNode.writeNodeTree(myFile)
        myFile.close()
      ready = False
    return ready

  def _retrieveParentNode(self,idj):
    """
      Grants access to the parent node of a particular job
      @ In, idj, string, the identifier of a job object
      @ Out, parentNode, TreeStructure.Node, the parent node of the job linked to idj
    """
    if(idj == self.TreeInfo[self.rootToJob[idj]].getrootnode().name): parentNode = self.TreeInfo[self.rootToJob[idj]].getrootnode()
    else: parentNode = list(self.TreeInfo[self.rootToJob[idj]].getrootnode().iter(idj))[0]
    return parentNode

  def localFinalizeActualSampling(self,jobObject,model,myInput,genRunQueue=True):
    """
      General function (available to all samplers) that finalize the sampling
      calculation just ended. In this case (DET), The function reads the
      information from the ended calculation, updates the working variables, and
      creates the new inputs for the next branches
      @ In, jobObject, instance, an instance of a JobHandler
      @ In, model, model instance, it is the instance of a RAVEN model
      @ In, myInput, list, the generating input
      @ In, genRunQueue, bool, optional, True if the RunQueue needs to be updated
      @ Out, None
    """
    self.workingDir = model.workingDir

    # returnBranchInfo = self.__readBranchInfo(jobObject.output)
    # Get the parent element tree (xml object) to retrieve the information needed to create the new inputs
    parentNode = self._retrieveParentNode(jobObject.identifier)
    # set runEnded and running to true and false respectively
    parentNode.add('runEnded',True)
    parentNode.add('running',False)
    parentNode.add('endTime',self.actualEndTime)
    # Read the branch info from the parent calculation (just ended calculation)
    # This function stores the information in the dictionary 'self.actualBranchInfo'
    # If no branch info, this history is concluded => return
    if not self.__readBranchInfo(jobObject.output):
      parentNode.add('completedHistory', True)
      return False
    # Collect the branch info in a multi-level dictionary
    endInfo = {'endTime':self.actualEndTime,'endTimeStep':self.actualEndTs,'branchDist':list(self.actualBranchInfo.keys())[0]}
    endInfo['branchChangedParams'] = self.actualBranchInfo[endInfo['branchDist']]
    parentNode.add('actualEndTimeStep',self.actualEndTs)
    # # Get the parent element tree (xml object) to retrieve the information needed to create the new inputs
    # if(jobObject.identifier == self.TreeInfo[self.rootToJob[jobObject.identifier]].getrootnode().name): endInfo['parentNode'] = self.TreeInfo[self.rootToJob[jobObject.identifier]].getrootnode()
    # else: endInfo['parentNode'] = list(self.TreeInfo[self.rootToJob[jobObject.identifier]].getrootnode().iter(jobObject.identifier))[0]
    endInfo['parentNode'] = parentNode
    # get the branchedLevel dictionary
    branchedLevel = {}
    for distk, distpb in zip(endInfo['parentNode'].get('initiatorDistribution'),endInfo['parentNode'].get('PbThreshold')): branchedLevel[distk] = utils.index(self.branchProbabilities[distk],distpb)
    if not branchedLevel: self.raiseAnError(RuntimeError,'branchedLevel of node '+jobObject.identifier+'not found!')
    # Loop of the parameters that have been changed after a trigger gets activated
    for key in endInfo['branchChangedParams']:
      endInfo['n_branches'] = 1 + int(len(endInfo['branchChangedParams'][key]['actualValue']))
      if(len(endInfo['branchChangedParams'][key]['actualValue']) > 1):
        #  Multi-Branch mode => the resulting branches from this parent calculation (just ended)
        # will be more then 2
        # unchangedPb = probability (not conditional probability yet) that the event does not occur
        unchangedPb = 0.0
        try:
          # changed_pb = probability (not conditional probability yet) that the event A occurs and the final state is 'alpha' """
          for pb in xrange(len(endInfo['branchChangedParams'][key]['associatedProbability'])): unchangedPb = unchangedPb + endInfo['branchChangedParams'][key]['associatedProbability'][pb]
        except KeyError: pass
        if(unchangedPb <= 1): endInfo['branchChangedParams'][key]['unchangedPb'] = 1.0-unchangedPb
      else:
        # Two-Way mode => the resulting branches from this parent calculation (just ended) = 2
        if branchedLevel[endInfo['branchDist']] > len(self.branchProbabilities[endInfo['branchDist']])-1: pb = 1.0
        else: pb = self.branchProbabilities[endInfo['branchDist']][branchedLevel[endInfo['branchDist']]]
        endInfo['branchChangedParams'][key]['unchangedPb'] = 1.0 - pb
        endInfo['branchChangedParams'][key]['associatedProbability'] = [pb]

    self.branchCountOnLevel = 0
    # # set runEnded and running to true and false respectively
    # endInfo['parentNode'].add('runEnded',True)
    # endInfo['parentNode'].add('running',False)
    # endInfo['parentNode'].add('endTime',self.actualEndTime)
    # The branchedLevel counter is updated
    if branchedLevel[endInfo['branchDist']] < len(self.branchProbabilities[endInfo['branchDist']]): branchedLevel[endInfo['branchDist']] += 1
    # Append the parent branchedLevel (updated for the new branch/es) in the list tha contains them
    # (it is needed in order to avoid overlapping among info coming from different parent calculations)
    # When this info is used, they are popped out
    self.branchedLevel.append(branchedLevel)
    # Append the parent end info in the list tha contains them
    # (it is needed in order to avoid overlapping among info coming from different parent calculations)
    # When this info is used, they are popped out
    self.endInfo.append(endInfo)
    # Compute conditional probability
    self.computeConditionalProbability()
    # Create the inputs and put them in the runQueue dictionary (if genRunQueue is true)
    if genRunQueue: self._createRunningQueue(model,myInput)

    return True

  def computeConditionalProbability(self,index=None):
    """
      Function to compute Conditional probability of the branches that are going to be run.
      The conditional probabilities are stored in the self.endInfo object
      @ In, index, int, optional, position in the self.endInfo list (optional). Default = 0
      @ Out, None
    """
    if not index: index = len(self.endInfo)-1
    try:
      parentCondPb = self.endInfo[index]['parentNode'].get('conditionalPbr')
      if not parentCondPb: parentCondPb = 1.0
    except KeyError: parentCondPb = 1.0
    # for all the branches the conditional pb is computed
    # unchangedConditionalPb = Conditional Probability of the branches in which the event has not occurred
    # changedConditionalPb   = Conditional Probability of the branches in which the event has occurred
    for key in self.endInfo[index]['branchChangedParams']:
      self.endInfo[index]['branchChangedParams'][key]['changedConditionalPb'] = []
      self.endInfo[index]['branchChangedParams'][key]['unchangedConditionalPb'] = parentCondPb*float(self.endInfo[index]['branchChangedParams'][key]['unchangedPb'])
      for pb in range(len(self.endInfo[index]['branchChangedParams'][key]['associatedProbability'])): self.endInfo[index]['branchChangedParams'][key]['changedConditionalPb'].append(parentCondPb*float(self.endInfo[index]['branchChangedParams'][key]['associatedProbability'][pb]))

  def __readBranchInfo(self,outBase=None):
    """
      Function to read the Branching info that comes from a Model
      The branching info (for example, distribution that triggered, parameters must be changed, etc)
      are supposed to be in a xml format
      @ In, outBase, string, optional, it is the output root that, if present, is used to construct the file name the function is going to try reading.
      @ Out, branchPresent, bool, true if the info are present (a set of new branches need to be run), false if the actual parent calculation reached an end point
    """
    # Remove all the elements from the info container
    del self.actualBranchInfo
    branchPresent = False
    self.actualBranchInfo = {}
    # Construct the file name adding the outBase root if present
    if outBase: filename = outBase + "_actual_branch_info.xml"
    else: filename = "actual_branch_info.xml"
    if not os.path.isabs(filename): filename = os.path.join(self.workingDir,filename)
    if not os.path.exists(filename):
      self.raiseADebug('branch info file ' + os.path.basename(filename) +' has not been found. => No Branching.')
      return branchPresent
    # Parse the file and create the xml element tree object
    #try:
    branchInfoTree = ET.parse(filename)
    self.raiseADebug('Done parsing '+filename)
    root = branchInfoTree.getroot()
    # Check if endTime and endTimeStep (time step)  are present... In case store them in the relative working vars
    #try: #Branch info written out by program, so should always exist.
    self.actualEndTime = float(root.attrib['end_time'])
    self.actualEndTs   = int(root.attrib['end_ts'])
    #except? pass
    # Store the information in a dictionary that has as keywords the distributions that triggered
    for node in root:
      if node.tag == "Distribution_trigger":
        distName = node.attrib['name'].strip()
        self.actualBranchInfo[distName] = {}
        for child in node:
          self.actualBranchInfo[distName][child.text.strip()] = {'varType':child.attrib['type'].strip(),'actualValue':child.attrib['actual_value'].strip().split(),'oldValue':child.attrib['old_value'].strip()}
          if 'probability' in child.attrib:
            asPb = child.attrib['probability'].strip().split()
            self.actualBranchInfo[distName][child.text.strip()]['associatedProbability'] = []
            #self.actualBranchInfo[distName][child.text.strip()]['associatedProbability'].append(float(asPb))
            for index in range(len(asPb)): self.actualBranchInfo[distName][child.text.strip()]['associatedProbability'].append(float(asPb[index]))
      # we exit the loop here, because only one trigger at the time can be handled  right now
      break
    # remove the file
    os.remove(filename)
    branchPresent = True
    return branchPresent

  def _createRunningQueueBeginOne(self,rootTree,branchedLevel, model,myInput):
    """
      Method to generate the running internal queue for one point in the epistemic
      space. It generates the initial information to instantiate the root of a
      Deterministic Dynamic Event Tree.
      @ In, rootTree, Node object, the rootTree of the single coordinate in the epistemic space.
      @ In, branchedLevel, dict, dictionary of the levels reached by the rootTree mapped in the internal grid dictionary (self.branchProbabilities)
      @ In, model, Models object, the model that is used to explore the input space (e.g. a code, like RELAP-7)
      @ In, myInput, list, list of inputs for the Models object (passed through the Steps XML block)
      @ Out, None
    """
    precSampled = rootTree.getrootnode().get('hybridsamplerCoordinate')
    rootnode    =  rootTree.getrootnode()
    rname       = rootnode.name
    rootnode.add('completedHistory', False)
    # Fill th values dictionary in
    if precSampled: self.inputInfo['hybridsamplerCoordinate'  ] = copy.deepcopy(precSampled)
    self.inputInfo['prefix'                    ] = rname.encode()
    self.inputInfo['initiatorDistribution'     ] = []
    self.inputInfo['PbThreshold'               ] = []
    self.inputInfo['ValueThreshold'            ] = []
    self.inputInfo['branchChangedParam'        ] = [b'None']
    self.inputInfo['branchChangedParamValue'   ] = [b'None']
    self.inputInfo['startTime'                 ] = -sys.float_info.max
    self.inputInfo['endTimeStep'               ] = 0
    self.inputInfo['parentID'                  ] = 'root'
    self.inputInfo['conditionalPb'             ] = [1.0]
    self.inputInfo['conditionalPbr'            ] = 1.0
    for key in self.branchProbabilities.keys():self.inputInfo['initiatorDistribution'].append(key.encode())
    for key in self.branchProbabilities.keys():self.inputInfo['PbThreshold'].append(self.branchProbabilities[key][branchedLevel[key]])
    for key in self.branchProbabilities.keys():self.inputInfo['ValueThreshold'].append(self.branchValues[key][branchedLevel[key]])
    for varname in self.standardDETvariables:
      self.inputInfo['SampledVars'  ][varname] = self.branchValues[self.toBeSampled[varname]][branchedLevel[self.toBeSampled[varname]]]
      self.inputInfo['SampledVarsPb'][varname] = self.branchProbabilities[self.toBeSampled[varname]][branchedLevel[self.toBeSampled[varname]]]
    if precSampled:
      for precSample in precSampled:
        self.inputInfo['SampledVars'  ].update(precSample['SampledVars'])
        self.inputInfo['SampledVarsPb'].update(precSample['SampledVarsPb'])
    self.inputInfo['PointProbability' ] = reduce(mul, self.inputInfo['SampledVarsPb'].values())
    self.inputInfo['ProbabilityWeight'] = self.inputInfo['PointProbability' ]

    if(self.maxSimulTime): self.inputInfo['endTime'] = self.maxSimulTime
    # Call the model function "createNewInput" with the "values" dictionary just filled.
    # Add the new input path into the RunQueue system
    newInputs = model.createNewInput(myInput,self.type,**self.inputInfo)
    for key,value in self.inputInfo.items(): rootnode.add(key,value)
    self.RunQueue['queue'].append(newInputs)
    self.RunQueue['identifiers'].append(self.inputInfo['prefix'].encode())
    self.rootToJob[self.inputInfo['prefix']] = rname
    del newInputs
    self.counter += 1

  def _createRunningQueueBegin(self,model,myInput):
    """
      Method to generate the running internal queue for all the points in
      the epistemic space. It generates the initial information to
      instantiate the roots of all the N-D coordinates to construct multiple
      Deterministic Dynamic Event Trees.
      @ In, model, Models object, the model that is used to explore the input space (e.g. a code, like RELAP-7)
      @ In, myInput, list, list of inputs for the Models object (passed through the Steps XML block)
      @ Out, None
    """
    # We construct the input for the first DET branch calculation'
    # Increase the counter
    # The root name of the xml element tree is the starting name for all the branches
    # (this root name = the user defined sampler name)
    # Get the initial branchedLevel dictionary (=> the list gets empty)
    branchedLevel = self.branchedLevel.pop(0)
    for rootTree in self.TreeInfo.values(): self._createRunningQueueBeginOne(rootTree,branchedLevel, model,myInput)

  def _createRunningQueueBranch(self,model,myInput,forceEvent=False):
    """
      Method to generate the running internal queue right after a branch occurred
      It generates the the information to insatiate the branches' continuation of the Deterministic Dynamic Event Tree
      @ In, model, Models object, the model that is used to explore the input space (e.g. a code, like RELAP-7)
      @ In, myInput, list, list of inputs for the Models object (passed through the Steps XML block)
      @ In, forceEvent, bool, if True the events are forced to happen (basically, the "unchanged event" is not created at all)
      @ Out, None
    """
    # The first DET calculation branch has already been run'
    # Start the manipulation:

    #  Pop out the last endInfo information and the branchedLevel
    branchedLevelParent     = self.branchedLevel.pop(0)
    endInfo                 = self.endInfo.pop(0)
    self.branchCountOnLevel = 0 #?
    # n_branches = number of branches need to be run
    nBranches = endInfo['n_branches']
    # Check if the distribution that just triggered hitted the last probability threshold .
    # In case we create a number of branches = endInfo['n_branches'] - 1 => the branch in
    # which the event did not occur is not going to be tracked
    if branchedLevelParent[endInfo['branchDist']] >= len(self.branchProbabilities[endInfo['branchDist']]):
      self.raiseADebug('Branch ' + endInfo['parentNode'].get('name') + ' hit last Threshold for distribution ' + endInfo['branchDist'])
      self.raiseADebug('Branch ' + endInfo['parentNode'].get('name') + ' is dead end.')
      self.branchCountOnLevel = 1
      nBranches -= 1
    else:
      if forceEvent == True:
        self.branchCountOnLevel = 1
        nBranches -= 1
    # Loop over the branches for which the inputs must be created
    for _ in range(nBranches):
      del self.inputInfo
      self.counter += 1
      self.branchCountOnLevel += 1
      branchedLevel = branchedLevelParent
      # Get Parent node name => the branch name is creating appending to this name  a comma and self.branchCountOnLevel counter
      rname = endInfo['parentNode'].get('name') + '-' + str(self.branchCountOnLevel)

      # create a subgroup that will be appended to the parent element in the xml tree structure
      subGroup = ETS.Node(rname.encode())
      subGroup.add('parent', endInfo['parentNode'].get('name'))
      subGroup.add('name', rname)
      subGroup.add('completedHistory', False)
      # condPbUn = conditional probability event not occur
      # condPbC  = conditional probability event/s occur/s
      condPbUn = 0.0
      condPbC  = 0.0
      # Loop over  branchChangedParams (events) and start storing information,
      # such as conditional pb, variable values, into the xml tree object
      for key in endInfo['branchChangedParams'].keys():
        subGroup.add('branchChangedParam',key)
        if self.branchCountOnLevel != 1:
          subGroup.add('branchChangedParamValue',endInfo['branchChangedParams'][key]['actualValue'][self.branchCountOnLevel-2])
          subGroup.add('branchChangedParamPb',endInfo['branchChangedParams'][key]['associatedProbability'][self.branchCountOnLevel-2])
          condPbC = condPbC + endInfo['branchChangedParams'][key]['changedConditionalPb'][self.branchCountOnLevel-2]
        else:
          subGroup.add('branchChangedParamValue',endInfo['branchChangedParams'][key]['oldValue'])
          subGroup.add('branchChangedParamPb',endInfo['branchChangedParams'][key]['unchangedPb'])
          condPbUn =  condPbUn + endInfo['branchChangedParams'][key]['unchangedConditionalPb']
      # add conditional probability
      if self.branchCountOnLevel != 1: subGroup.add('conditionalPbr',condPbC)
      else: subGroup.add('conditionalPbr',condPbUn)
      # add initiator distribution info, start time, etc.
      subGroup.add('initiatorDistribution',endInfo['branchDist'])
      subGroup.add('startTime', endInfo['parentNode'].get('endTime'))
      # initialize the endTime to be equal to the start one... It will modified at the end of this branch
      subGroup.add('endTime', endInfo['parentNode'].get('endTime'))
      # add the branchedLevel dictionary to the subgroup
      if self.branchCountOnLevel != 1: branchedLevel[endInfo['branchDist']] = branchedLevel[endInfo['branchDist']] - 1
      # branch calculation info... running, queue, etc are set here
      subGroup.add('runEnded',False)
      subGroup.add('running',False)
      subGroup.add('queue',True)
      #  subGroup.set('restartFileRoot',endInfo['restartRoot'])
      # Append the new branch (subgroup) info to the parentNode in the tree object
      endInfo['parentNode'].appendBranch(subGroup)
      # Fill the values dictionary that will be passed into the model in order to create an input
      # In this dictionary the info for changing the original input is stored
      self.inputInfo = {'prefix':rname.encode(),'endTimeStep':endInfo['endTimeStep'],
                'branchChangedParam':[subGroup.get('branchChangedParam')],
                'branchChangedParamValue':[subGroup.get('branchChangedParamValue')],
                'conditionalPb':[subGroup.get('conditionalPbr')],
                'startTime':endInfo['parentNode'].get('endTime'),
                'parentID':subGroup.get('parent')}
      # add the newer branch name to the map
      self.rootToJob[rname] = self.rootToJob[subGroup.get('parent')]
      # check if it is a preconditioned DET sampling, if so add the relative information
      precSampled = endInfo['parentNode'].get('hybridsamplerCoordinate')
      if precSampled:
        self.inputInfo['hybridsamplerCoordinate'] = copy.deepcopy(precSampled)
        subGroup.add('hybridsamplerCoordinate', precSampled)
      # Check if the distribution that just triggered hitted the last probability threshold .
      #  In this case there is not a probability threshold that needs to be added in the input
      #  for this particular distribution
      if not (branchedLevel[endInfo['branchDist']] >= len(self.branchProbabilities[endInfo['branchDist']])):
        self.inputInfo['initiatorDistribution'] = [endInfo['branchDist']]
        self.inputInfo['PbThreshold'           ] = [self.branchProbabilities[endInfo['branchDist']][branchedLevel[endInfo['branchDist']]]]
        self.inputInfo['ValueThreshold'        ] = [self.branchValues[endInfo['branchDist']][branchedLevel[endInfo['branchDist']]]]
      #  For the other distributions, we put the unbranched thresholds
      #  Before adding these thresholds, check if the keyword 'initiatorDistribution' is present...
      #  (In the case the previous if statement is true, this keyword is not present yet
      #  Add it otherwise
      if not ('initiatorDistribution' in self.inputInfo.keys()):
        self.inputInfo['initiatorDistribution' ] = []
        self.inputInfo['PbThreshold'           ] = []
        self.inputInfo['ValueThreshold'        ] = []
      # Add the unbranched thresholds
      for key in self.branchProbabilities.keys():
        if not (key in endInfo['branchDist']) and (branchedLevel[key] < len(self.branchProbabilities[key])): self.inputInfo['initiatorDistribution'].append(key.encode())
      for key in self.branchProbabilities.keys():
        if not (key in endInfo['branchDist']) and (branchedLevel[key] < len(self.branchProbabilities[key])):
          self.inputInfo['PbThreshold'   ].append(self.branchProbabilities[key][branchedLevel[key]])
          self.inputInfo['ValueThreshold'].append(self.branchValues[key][branchedLevel[key]])
      self.inputInfo['SampledVars']   = {}
      self.inputInfo['SampledVarsPb'] = {}
      for varname in self.standardDETvariables:
        self.inputInfo['SampledVars'][varname]   = self.branchValues[self.toBeSampled[varname]][branchedLevel[self.toBeSampled[varname]]]
        self.inputInfo['SampledVarsPb'][varname] = self.branchProbabilities[self.toBeSampled[varname]][branchedLevel[self.toBeSampled[varname]]]
      if precSampled:
        for precSample in precSampled:
          self.inputInfo['SampledVars'  ].update(precSample['SampledVars'])
          self.inputInfo['SampledVarsPb'].update(precSample['SampledVarsPb'])
      self.inputInfo['PointProbability' ] = reduce(mul, self.inputInfo['SampledVarsPb'].values())*subGroup.get('conditionalPbr')
      self.inputInfo['ProbabilityWeight'] = self.inputInfo['PointProbability' ]
      # Call the model function  "createNewInput" with the "values" dictionary just filled.
      # Add the new input path into the RunQueue system
      self.RunQueue['queue'].append(model.createNewInput(myInput,self.type,**self.inputInfo))
      self.RunQueue['identifiers'].append(self.inputInfo['prefix'])
      for key,value in self.inputInfo.items(): subGroup.add(key,value)
      popped = endInfo.pop('parentNode')
      subGroup.add('endInfo',copy.deepcopy(endInfo))
      endInfo['parentNode'] = popped
      del branchedLevel

  def _createRunningQueue(self, model, myInput, forceEvent=False):
    """
      Function to create and append new inputs to the queue. It uses all the containers have been updated by the previous functions
      @ In, model, Model instance, model instance that can be a Code type, ROM, etc.
      @ In, myInput, list, List of the original inputs
      @ In, forceEvent, bool, True if a branching needs to be forced
      @ Out, None
    """
    if self.counter >= 1:
      # The first DET calculatgion branch has already been run
      # Start the manipulation:
      #  Pop out the last endInfo information and the branchedLevel
      self._createRunningQueueBranch(model, myInput, forceEvent)
    else:
      # We construct the input for the first DET branch calculation'
      self._createRunningQueueBegin(model, myInput)
    return

  def __getQueueElement(self):
    """
      Function to get an input from the internal queue system
      @ In, None
      @ Out, jobInput, list, the list of inout (First input in the queue)
    """
    # Pop out the first input in queue
    jobInput  = self.RunQueue['queue'      ].pop(0)
    jobId     = self.RunQueue['identifiers'].pop(0)
    #set running flags in self.TreeInfo
    root = self.TreeInfo[self.rootToJob[jobId]].getrootnode()
    # Update the run information flags
    if (root.name == jobId):
      root.add('runEnded',False)
      root.add('running',True)
      root.add('queue',False)
    else:
      subElm = list(root.iter(jobId))[0]
      if(subElm):
        subElm.add('runEnded',False)
        subElm.add('running',True)
        subElm.add('queue',False)
    return jobInput

  def generateInput(self,model,oldInput):
    """
      This method has to be overwritten to provide the specialization for the specific sampler
      The model instance in might be needed since, especially for external codes,
      only the code interface possesses the dictionary for reading the variable definition syntax
      @ In, model, model instance, it is the instance of a RAVEN model
      @ In, oldInput, list, a list of the original needed inputs for the model (e.g. list of files, etc. etc)
      @ Out, generateInput, list, list containing the new inputs -in reality it is the model that return this the Sampler generate the value to be placed in the input the model
    """
    return self.localGenerateInput(model, oldInput)

  def localGenerateInput(self,model,myInput):
    """
      Function to select the next most informative point for refining the limit
      surface search.
      After this method is called, the self.inputInfo should be ready to be sent
      to the model
      @ In, model, model instance, an instance of a model
<<<<<<< HEAD
      @ In, oldInput, list, a list of the original needed inputs for the model (e.g. list of files, etc.)
=======
      @ In, myInput, list, a list of the original needed inputs for the model (e.g. list of files, etc.)
>>>>>>> 8321fd79
      @ Out, newerInput, list, list of new inputs
    """
    #self._endJobRunnable = max([len(self.RunQueue['queue']),1])
    if self.counter <= 1:
      # If first branch input, create the queue
      self._createRunningQueue(model, myInput)
    # retrieve the input from the queue
    newerInput = self.__getQueueElement()
    # If no inputs are present in the queue => a branch is finished
    if not newerInput: self.raiseADebug('A Branch ended!')
    return newerInput

  def _generateDistributions(self,availableDist,availableFunc):
    """
      Generates the distrbutions and functions.
      It is overloaded here because we need to manage the sub-sampling
      strategies for the Hybrid DET approach
      @ In, availDist, dict, dict of distributions
      @ In, availableFunc, dict, dict of functions
      @ Out, None
    """
    Grid._generateDistributions(self,availableDist,availableFunc)
    for hybridsampler in self.hybridStrategyToApply.values(): hybridsampler._generateDistributions(availableDist,availableFunc)

  def localInputAndChecks(self,xmlNode):
    """
      Class specific xml inputs will be read here and checked for validity.
      @ In, xmlNode, xml.etree.ElementTree.Element, The xml element node that will be checked against the available options specific to this Sampler.
      @ Out, None
    """
    self._localInputAndChecksDET(xmlNode)
    self._localInputAndChecksHybrid(xmlNode)

  def _localInputAndChecksDET(self,xmlNode):
    """
      Class specific inputs will be read here and checked for validity.
      This method reads the standard DET portion only (no hybrid)
      @ In, xmlNode, xml.etree.ElementTree.Element, The xml element node that will be checked against the available options specific to this Sampler.
      @ Out, None
    """
    Grid.localInputAndChecks(self,xmlNode)
    if 'printEndXmlSummary' in xmlNode.attrib.keys():
      if xmlNode.attrib['printEndXmlSummary'].lower() in utils.stringsThatMeanTrue(): self.printEndXmlSummary = True
      else: self.printEndXmlSummary = False
    if 'maxSimulationTime' in xmlNode.attrib.keys():
      try:    self.maxSimulTime = float(xmlNode.attrib['maxSimulationTime'])
      except (KeyError,NameError): self.raiseAnError(IOError,'Can not convert maxSimulationTime in float number!!!')
    branchedLevel, error_found = {}, False
    gridInfo = self.gridEntity.returnParameter("gridInfo")
    errorFound = False
    for keyk in self.axisName:
      branchedLevel[self.toBeSampled[keyk]] = 0
      self.standardDETvariables.append(keyk)
      if self.gridInfo[keyk] == 'CDF':
        self.branchProbabilities[self.toBeSampled[keyk]] = gridInfo[keyk][2]
        self.branchProbabilities[self.toBeSampled[keyk]].sort(key=float)
        if max(self.branchProbabilities[self.toBeSampled[keyk]]) > 1:
          self.raiseAWarning("One of the Thresholds for distribution " + str(gridInfo[keyk][2]) + " is > 1")
          errorFound = True
          for index in range(len(sorted(self.branchProbabilities[self.toBeSampled[keyk]], key=float))):
            if sorted(self.branchProbabilities[self.toBeSampled[keyk]], key=float).count(sorted(self.branchProbabilities[self.toBeSampled[keyk]], key=float)[index]) > 1:
              self.raiseAWarning("In distribution " + str(self.toBeSampled[keyk]) + " the Threshold " + str(sorted(self.branchProbabilities[self.toBeSampled[keyk]], key=float)[index])+" appears multiple times!!")
              errorFound = True
      else:
        self.branchValues[self.toBeSampled[keyk]] = gridInfo[keyk][2]
        self.branchValues[self.toBeSampled[keyk]].sort(key=float)
        for index in range(len(sorted(self.branchValues[self.toBeSampled[keyk]], key=float))):
          if sorted(self.branchValues[self.toBeSampled[keyk]], key=float).count(sorted(self.branchValues[self.toBeSampled[keyk]], key=float)[index]) > 1:
            self.raiseAWarning("In distribution " + str(self.toBeSampled[keyk]) + " the Threshold " + str(sorted(self.branchValues[self.toBeSampled[keyk]], key=float)[index])+" appears multiple times!!")
            errorFound = True
    if errorFound: self.raiseAnError(IOError,"In sampler named " + self.name+' Errors have been found!' )
    # Append the branchedLevel dictionary in the proper list
    self.branchedLevel.append(branchedLevel)

  def _localInputAndChecksHybrid(self,xmlNode):
    """
      Class specific inputs will be read here and checked for validity.
      This method reads the hybrid det portion only
      @ In, xmlNode, xml.etree.ElementTree.Element, The xml element node that will be checked against the available options specific to this Sampler.
      @ Out, None
    """
    for child in xmlNode:
      if child.tag == 'HybridSampler':
        if not 'type' in child.attrib.keys()                          : self.raiseAnError(IOError,'Not found attribute type in hybridsamplerSampler block!')
        if child.attrib['type'] in self.hybridStrategyToApply.keys()  : self.raiseAnError(IOError,'Hybrid Sampler type '+child.attrib['type'] + ' already inputted!')
        if child.attrib['type'] not in self.hybridSamplersAvail.keys(): self.raiseAnError(IOError,'Hybrid Sampler type ' +child.attrib['type'] + ' unknown. Available are '+ ','.join(self.hybridSamplersAvail.keys()) + '!')
        self.hybridNumberSamplers = 1
        # the user can decided how to sample the epistemic
        self.hybridStrategyToApply[child.attrib['type']] = self.hybridSamplersAvail[child.attrib['type']]()
        # give the hybridsampler sampler the message handler
        self.hybridStrategyToApply[child.attrib['type']].setMessageHandler(self.messageHandler)
        # make the hybridsampler sampler read  its own xml block
        self.hybridStrategyToApply[child.attrib['type']]._readMoreXML(child)
        # store the variables that represent the epistemic space
        self.epistemicVariables.update(dict.fromkeys(self.hybridStrategyToApply[child.attrib['type']].toBeSampled.keys(),{}))

  def localAddInitParams(self,tempDict):
    """
      Appends a given dictionary with class specific member variables and their
      associated initialized values.
      @ In, tempDict, dict, The dictionary where we will add the initialization parameters specific to this Sampler.
      @ Out, None
    """
    for key in self.branchProbabilities.keys(): tempDict['Probability Thresholds for dist ' + str(key) + ' are: '] = [str(x) for x in self.branchProbabilities[key]]
    for key in self.branchValues.keys()       : tempDict['Values Thresholds for dist ' + str(key) + ' are: '] = [str(x) for x in self.branchValues[key]]

  def localAddCurrentSetting(self,tempDict):
    """
      Appends a given dictionary with class specific information regarding the
      current status of the object.
      @ In, tempDict, dict, The dictionary where we will add the initialization parameters specific to this Sampler.
      @ Out, None
    """
    tempDict['actual threshold levels are '] = self.branchedLevel[0]

  def localInitialize(self):
    """
      Will perform all initialization specific to this Sampler. For instance,
      creating an empty container to hold the identified surface points, error
      checking the optionally provided solution export and other preset values,
      and initializing the limit surface Post-Processor used by this sampler.
<<<<<<< HEAD
      @ In, solutionExport, DataObjects, optional, a PointSet to hold the solution (a list of limit surface points)
=======
      @ In, None
>>>>>>> 8321fd79
      @ Out, None
    """
    if len(self.hybridStrategyToApply.keys()) > 0: hybridlistoflist = []
    for cnt, preckey  in enumerate(self.hybridStrategyToApply.keys()):
      hybridsampler =  self.hybridStrategyToApply[preckey]
      hybridlistoflist.append([])
      hybridsampler.initialize()
      self.hybridNumberSamplers *= hybridsampler.limit
      while hybridsampler.amIreadyToProvideAnInput():
        hybridsampler.counter +=1
        hybridsampler.localGenerateInput(None,None)
        hybridsampler.inputInfo['prefix'] = hybridsampler.counter
        hybridlistoflist[cnt].append(copy.deepcopy(hybridsampler.inputInfo))
    if self.hybridNumberSamplers > 0:
      self.raiseAMessage('Number of Hybrid Samples are ' + str(self.hybridNumberSamplers) + '!')
      hybridNumber = self.hybridNumberSamplers
      combinations = list(itertools.product(*hybridlistoflist))
    else: hybridNumber = 1
    self.TreeInfo = {}
    for precSample in range(hybridNumber):
      elm = ETS.Node(self.name + '_' + str(precSample+1))
      elm.add('name', self.name + '_'+ str(precSample+1))
      elm.add('startTime', str(0.0))
      # Initialize the endTime to be equal to the start one...
      # It will modified at the end of each branch
      elm.add('endTime', str(0.0))
      elm.add('runEnded',False)
      elm.add('running',True)
      elm.add('queue',False)
      # if preconditioned DET, add the sampled from hybridsampler samplers
      if self.hybridNumberSamplers > 0:
        elm.add('hybridsamplerCoordinate', combinations[precSample])
        for point in combinations[precSample]:
          for epistVar, val in point['SampledVars'].items(): self.epistemicVariables[epistVar][elm.get('name')] = val
      # The dictionary branchedLevel is stored in the xml tree too. That's because
      # the advancement of the thresholds must follow the tree structure
      elm.add('branchedLevel', self.branchedLevel[0])
      # Here it is stored all the info regarding the DET => we create the info for all the
      # branchings and we store them
      self.TreeInfo[self.name + '_' + str(precSample+1)] = ETS.NodeTree(elm)

    for key in self.branchProbabilities.keys():
      #kk = self.toBeSampled.values().index(key)
      self.branchValues[key] = [self.distDict[self.toBeSampled.keys()[self.toBeSampled.values().index(key)]].ppf(float(self.branchProbabilities[key][index])) for index in range(len(self.branchProbabilities[key]))]
    for key in self.branchValues.keys():
      #kk = self.toBeSampled.values().index(key)
      self.branchProbabilities[key] = [self.distDict[self.toBeSampled.keys()[self.toBeSampled.values().index(key)]].cdf(float(self.branchValues[key][index])) for index in range(len(self.branchValues[key]))]
    self.limit = sys.maxsize
#
#
#
#
class AdaptiveDET(DynamicEventTree, LimitSurfaceSearch):
  def __init__(self):
    """
      Default Constructor that will initialize member variables with reasonable
      defaults or empty lists/dictionaries where applicable.
      @ In, None
      @ Out, None
    """
    DynamicEventTree.__init__(self)     # init DET
    LimitSurfaceSearch.__init__(self)   # init Adaptive
    self.detAdaptMode         = 1       # Adaptive Dynamic Event Tree method (=1 -> DynamicEventTree as hybridsampler and subsequent LimitSurfaceSearch,=2 -> DynamicEventTree online adaptive)
    self.noTransitionStrategy = 1       # Strategy in case no transitions have been found by DET (1 = 'Probability MC', 2 = Increase the grid exploration)
    self.insertAdaptBPb       = True    # Add Probabability THs requested by adaptive in the initial grid (default = False)
    self.startAdaptive        = False   # Flag to trigger the begin of the adaptive limit surface search
    self.adaptiveReady        = False   # Flag to store the response of the LimitSurfaceSearch.localStillReady method
    self.investigatedPoints   = []      # List containing the points that have been already investigated
    self.completedHistCnt   = 1         # Counter of the completed histories
    self.hybridDETstrategy  = None      # Integer flag to turn the hybrid strategy on:
                                        # None -> No hybrid approach,
                                        # 1    -> the epistemic variables are going to be part of the limit surface search
                                        # 2    -> the epistemic variables are going to be treated by a normal hybrid DET approach and the LimitSurface search
                                        #         will be performed on each epistemic tree (n LimitSurfaces)
    self.foundEpistemicTree = False     # flag that testifies if an epistemic tree has been found (Adaptive Hybrid DET)
    self.actualHybridTree   = ''        # name of the root tree used in self.hybridDETstrategy=2 to check which Tree needs to be used for the current LS search
    self.sortedListOfHists  = []        # sorted list of histories

  @staticmethod
  def _checkIfRunning(treeValues):
    """
      Static method (no self) that checks if a job is running
      @ In, treeValues, TreeStructure.Node, the node in which the running info are stored
      @ Out, _checkIfRunning, bool, is it running?
    """
    return not treeValues['runEnded']

  @staticmethod
  def _checkEnded(treeValues):
    """
      Static method (no self) that checks if a job finished to run
      @ In, treeValues, TreeStructure.Node, the node in which the running info are stored
      @ Out, _checkEnded, bool, is it finished?
    """
    return treeValues['runEnded']

  @staticmethod
  def _checkCompleteHistory(treeValues):
    """
      Static method (no self) that checks if a 'branch' represents a completed history
      @ In, treeValues, TreeStructure.Node, the node in which the running info are stored
      @ Out, _checkCompleteHistory, bool, is it a completed history (hit the last thershold?)
    """
    return treeValues['completedHistory']

  def _localWhatDoINeed(self):
    """
      This method is a local mirror of the general whatDoINeed method.
      It is implmented by the samplers that need to request special objects
      @ In, None
      @ Out, needDict, dict, dictionary listing needed objects
    """
    #adaptNeedInst = self.limitSurfaceInstances.values()[-1]._localWhatDoINeed()
    needDict = dict(LimitSurfaceSearch._localWhatDoINeed(self).items()+ DynamicEventTree._localWhatDoINeed(self).items())
    return needDict

  def _checkIfStartAdaptive(self):
    """
      Function that checks if the adaptive needs to be started (mode 1)
      @ In, None
      @ Out, None
    """
    if not self.startAdaptive:
      self.startAdaptive = True
      for treer in self.TreeInfo.values():
        for _ in treer.iterProvidedFunction(self._checkIfRunning):
          self.startAdaptive = False
          break
        if not self.startAdaptive: break

  def _checkClosestBranch(self):
    """
      Function that checks the closest branch already evaluated
      @ In, None
      @ Out, returnTuple, tuple, closest branch info:
        - if self.hybridDETstrategy and branch found         -> returnTuple = (valBranch,cdfValues,treer)
        - if self.hybridDETstrategy and branch not found     -> returnTuple = (None,cdfValues,treer)
        - if not self.hybridDETstrategy and branch found     -> returnTuple = (valBranch,cdfValues)
        - if not self.hybridDETstrategy and branch not found -> returnTuple = (None,cdfValues)
    """
    # compute cdf of sampled vars
    lowerCdfValues = {}
    cdfValues         = {}
    self.raiseADebug("Check for closest branch:")
    self.raiseADebug("_"*50)
    for key,value in self.values.items():
      self.raiseADebug("Variable name   : "+str(key))
      self.raiseADebug("Distrbution name: "+str(self.toBeSampled[key]))
      if key not in self.epistemicVariables.keys():
        cdfValues[key] = self.distDict[key].cdf(value)
        lowerCdfValues[key] = utils.find_le(self.branchProbabilities[self.toBeSampled[key]],cdfValues[key])[0]
        self.raiseADebug("CDF value       : "+str(cdfValues[key]))
        self.raiseADebug("Lower CDF found : "+str(lowerCdfValues[key]))
      self.raiseADebug("_"*50)
    #if hybrid DET, we need to find the correct tree that matches the values of the epistemic
    if self.hybridDETstrategy is not None:
      self.foundEpistemicTree, treer, compareDict = False, None, dict.fromkeys(self.epistemicVariables.keys(),False)
      for tree in self.TreeInfo.values():
        epistemicVars = tree.getrootnode().get("hybridsamplerCoordinate")[0]['SampledVars']
        for key in self.epistemicVariables.keys(): compareDict[key] = utils.compare(epistemicVars[key],self.values[key])
        if all(compareDict.values()):
          # we found the right epistemic tree
          self.foundEpistemicTree, treer = True, tree
          break
    else: treer = self.TreeInfo.values()[0]

    # check if in the adaptive points already explored (if not push into the grid)
    if not self.insertAdaptBPb:
      candidatesBranch = []
      # check if adaptive point is better choice -> TODO: improve efficiency
      for invPoint in self.investigatedPoints:
        pbth = [invPoint[self.toBeSampled[key]] for key in cdfValues.keys()]
        if all(i <= pbth[cnt] for cnt,i in enumerate(cdfValues.values())): candidatesBranch.append(invPoint)
      if len(candidatesBranch) > 0:
        if None in lowerCdfValues.values(): lowerCdfValues = candidatesBranch[0]
        for invPoint in candidatesBranch:
          pbth = [invPoint[self.toBeSampled[key]] for key in cdfValues.keys()]
          if all(i >= pbth[cnt] for cnt,i in enumerate(lowerCdfValues.values())): lowerCdfValues = invPoint
    # Check if The adaptive point requested is outside the so far run grid; in case return None
    # In addition, if Adaptive Hybrid DET, if treer is None, we did not find any tree
    #              in the epistemic space => we need to create another one
    if None in lowerCdfValues.values() or treer is None:
      if self.hybridDETstrategy is not None: returnTuple = None, cdfValues, treer
      else                                 : returnTuple = None, cdfValues
      return returnTuple

    nntrain, mapping = None, {}
    for ending in treer.iterProvidedFunction(self._checkEnded):
      #already ended branches, create training set for nearest algorithm (take coordinates <= of cdfValues) -> TODO: improve efficiency
      pbth = [ending.get('SampledVarsPb')[key] for key in lowerCdfValues.keys()]
      if all(pbth[cnt] <= i for cnt,i in enumerate(lowerCdfValues.values())):
        if nntrain is None:
          nntrain = np.zeros((1,len(cdfValues.keys())))
          nntrain[0,:] = np.array(copy.copy(pbth))
        else: nntrain = np.concatenate((nntrain,np.atleast_2d(np.array(copy.copy(pbth)))),axis=0)
        mapping[nntrain.shape[0]] = ending
    if nntrain is not None:
      neigh = neighbors.NearestNeighbors(n_neighbors=len(mapping.keys()))
      neigh.fit(nntrain)
      valBranch = self._checkValidityOfBranch(neigh.kneighbors(lowerCdfValues.values()),mapping)
      if self.hybridDETstrategy is not None: returnTuple = valBranch,cdfValues,treer
      else                                 : returnTuple = valBranch,cdfValues
      return returnTuple
    else:
      returnTuple = (None,cdfValues,treer) if self.hybridDETstrategy is not None else (None,cdfValues)
      return returnTuple

  def _checkValidityOfBranch(self,branchSet,mapping):
    """
      Function that checks if the nearest branches found by method _checkClosestBranch are valid
      @ In, branchSet, tuple, tuple of branches
      @ In, mapping, dict, dictionary of candidated branches
      @ Out, validBranch, TreeStructure.Node, most valid branch (if not found, return None)
    """
    validBranch   = None
    idOfBranches  = branchSet[1][-1]
    for closestBranch in idOfBranches:
      if not mapping[closestBranch+1].get('completedHistory'):
        validBranch = mapping[closestBranch+1]
        break
    return validBranch

  def _retrieveBranchInfo(self,branch):
    """
       Function that retrieves the key information from a branch to start a newer calculation
       @ In, branch, TreeStructure.Node, the branch to inquire
       @ Out, info, dict, the dictionary with information on the inputted branch
    """
    info = branch.getValues()
    info['actualBranchOnLevel'] = branch.numberBranches()
    info['parentNode']         = branch
    return info

  def _constructEndInfoFromBranch(self,model, myInput, info, cdfValues):
    """
      Method to construct the end information from the 'info' inputted
      @ In, model, Models object, the model that is used to explore the input space (e.g. a code, like RELAP-7)
      @ In, myInput, list, list of inputs for the Models object (passed through the Steps XML block)
      @ In, info, dict, dictionary of information at the end of a branch (information collected by the method _retrieveBranchInfo)
      @ In, cdfValues, dict, dictionary of CDF thresholds reached by the branch that just ended.
      @ Out, None
    """
    endInfo = info['parentNode'].get('endInfo')
    del self.inputInfo
    self.counter           += 1
    self.branchCountOnLevel = info['actualBranchOnLevel']+1
    # Get Parent node name => the branch name is creating appending to this name  a comma and self.branchCountOnLevel counter
    rname = info['parentNode'].get('name') + '-' + str(self.branchCountOnLevel)
    info['parentNode'].add('completedHistory', False)
    self.raiseADebug(str(rname))
    bcnt = self.branchCountOnLevel
    while info['parentNode'].isAnActualBranch(rname):
      bcnt += 1
      rname = info['parentNode'].get('name') + '-' + str(bcnt)
    # create a subgroup that will be appended to the parent element in the xml tree structure
    subGroup = ETS.Node(rname)
    subGroup.add('parent', info['parentNode'].get('name'))
    subGroup.add('name', rname)
    self.raiseADebug('cond pb = '+str(info['parentNode'].get('conditionalPbr')))
    condPbC  = float(info['parentNode'].get('conditionalPbr'))

    # Loop over  branchChangedParams (events) and start storing information,
    # such as conditional pb, variable values, into the xml tree object
    if endInfo:
      for key in endInfo['branchChangedParams'].keys():
        subGroup.add('branchChangedParam',key)
        subGroup.add('branchChangedParamValue',endInfo['branchChangedParams'][key]['oldValue'][0])
        subGroup.add('branchChangedParamPb',endInfo['branchChangedParams'][key]['associatedProbability'][0])
    else:
      pass
    #condPbC = condPbC + copy.deepcopy(endInfo['branchChangedParams'][key]['unchangedConditionalPb'])
    # add conditional probability
    subGroup.add('conditionalPbr',condPbC)
    # add initiator distribution info, start time, etc.
    #subGroup.add('initiatorDistribution',copy.deepcopy(endInfo['branchDist']))
    subGroup.add('startTime', info['parentNode'].get('endTime'))
    # initialize the endTime to be equal to the start one... It will modified at the end of this branch
    subGroup.add('endTime', info['parentNode'].get('endTime'))
    # add the branchedLevel dictionary to the subgroup
    #branchedLevel[endInfo['branchDist']] = branchedLevel[endInfo['branchDist']] - 1
    # branch calculation info... running, queue, etc are set here
    subGroup.add('runEnded',False)
    subGroup.add('running',False)
    subGroup.add('queue',True)
    subGroup.add('completedHistory', False)
    # Append the new branch (subgroup) info to the parentNode in the tree object
    info['parentNode'].appendBranch(subGroup)
    # Fill the values dictionary that will be passed into the model in order to create an input
    # In this dictionary the info for changing the original input is stored
    self.inputInfo = {'prefix':rname,'endTimeStep':info['parentNode'].get('actualEndTimeStep'),
              'branchChangedParam':[subGroup.get('branchChangedParam')],
              'branchChangedParamValue':[subGroup.get('branchChangedParamValue')],
              'conditionalPb':[subGroup.get('conditionalPbr')],
              'startTime':info['parentNode'].get('endTime'),
              'parentID':subGroup.get('parent')}
    # add the newer branch name to the map
    self.rootToJob[rname] = self.rootToJob[subGroup.get('parent')]
    # check if it is a preconditioned DET sampling, if so add the relative information
    # precSampled = endInfo['parentNode'].get('hybridsamplerCoordinate')
    # if precSampled:
    #   self.inputInfo['hybridsamplerCoordinate'] = copy.deepcopy(precSampled)
    #   subGroup.add('hybridsamplerCoordinate', precSampled)
    # it exists only in case an hybridDET strategy is activated
    precSampled = info['parentNode'].get('hybridsamplerCoordinate')
    if precSampled:
      self.inputInfo['hybridsamplerCoordinate'  ] = copy.deepcopy(precSampled)
      subGroup.add('hybridsamplerCoordinate', copy.copy(precSampled))
    # The probability Thresholds are stored here in the cdfValues dictionary... We are sure that they are whitin the ones defined in the grid
    # check is not needed
    self.inputInfo['initiatorDistribution' ] = [self.toBeSampled[key] for key in cdfValues.keys()]
    self.inputInfo['PbThreshold'           ] = cdfValues.values()
    self.inputInfo['ValueThreshold'        ] = [self.distDict[key].ppf(value) for key,value in cdfValues.items()]
    self.inputInfo['SampledVars'           ] = {}
    self.inputInfo['SampledVarsPb'         ] = {}
    for varname in self.standardDETvariables:
      self.inputInfo['SampledVars'  ][varname] = self.distDict[varname].ppf(cdfValues[varname])
      self.inputInfo['SampledVarsPb'][varname] = cdfValues[varname]
    if precSampled:
      for precSample in precSampled:
        self.inputInfo['SampledVars'  ].update(precSample['SampledVars'])
        self.inputInfo['SampledVarsPb'].update(precSample['SampledVarsPb'])
    self.inputInfo['PointProbability' ] = reduce(mul, self.inputInfo['SampledVarsPb'].values())*subGroup.get('conditionalPbr')
    self.inputInfo['ProbabilityWeight'] = self.inputInfo['PointProbability' ]
    # Call the model function "createNewInput" with the "values" dictionary just filled.
    # Add the new input path into the RunQueue system
    self.RunQueue['queue'].append(model.createNewInput(myInput,self.type,**self.inputInfo))
    self.RunQueue['identifiers'].append(self.inputInfo['prefix'])
    for key,value in self.inputInfo.items(): subGroup.add(key,value)
    if endInfo: subGroup.add('endInfo',copy.deepcopy(endInfo))

  def localStillReady(self,ready): #, lastOutput= None
    """
      first perform some check to understand what it needs to be done possibly perform an early return
      ready is returned
      @ In,  ready, bool, a boolean representing whether the caller is prepared for another input.
      @ Out, ready, bool, a boolean representing whether the caller is prepared for another input.
    """
    if self.counter == 0               : return     True
    if len(self.RunQueue['queue']) != 0: detReady = True
    else                               : detReady = False
    # since the RunQueue is empty, let's check if there are still branches running => if not => start the adaptive search
    self._checkIfStartAdaptive()
    if self.startAdaptive:
      #if self._endJobRunnable != 1: self._endJobRunnable = 1
      # retrieve the endHistory branches
      completedHistNames, finishedHistNames = [], []
      hybridTrees = self.TreeInfo.values() if self.hybridDETstrategy in [1,None] else [self.TreeInfo[self.actualHybridTree]]
      for treer in hybridTrees: # this needs to be solved
        for ending in treer.iterProvidedFunction(self._checkCompleteHistory):
          completedHistNames.append(self.lastOutput.getParam(typeVar='inout',keyword='none',nodeId=ending.get('name'),serialize=False))
          finishedHistNames.append(utils.first(completedHistNames[-1].keys()))
      # assemble a dictionary
      if len(completedHistNames) > self.completedHistCnt:
        # sort the list of histories
        self.sortedListOfHists.extend(list(set(finishedHistNames) - set(self.sortedListOfHists)))
        completedHistNames = [completedHistNames[finishedHistNames.index(elem)] for elem in self.sortedListOfHists]
        if len(completedHistNames[-1].values()) > 0:
          lastOutDict = {'inputs':{},'outputs':{}}
          for histd in completedHistNames:
            histdict = histd.values()[-1]
            for key in histdict['inputs' ].keys():
              if key not in lastOutDict['inputs'].keys(): lastOutDict['inputs'][key] = np.atleast_1d(histdict['inputs'][key])
              else                                      : lastOutDict['inputs'][key] = np.concatenate((np.atleast_1d(lastOutDict['inputs'][key]),np.atleast_1d(histdict['inputs'][key])))
            for key in histdict['outputs'].keys():
              if key not in lastOutDict['outputs'].keys(): lastOutDict['outputs'][key] = np.atleast_1d(histdict['outputs'][key])
              else                                       : lastOutDict['outputs'][key] = np.concatenate((np.atleast_1d(lastOutDict['outputs'][key]),np.atleast_1d(histdict['outputs'][key])))
        else: self.raiseAWarning('No Completed HistorySet! Not possible to start an adaptive search! Something went wrong!')
      if len(completedHistNames) > self.completedHistCnt:
        actualLastOutput      = self.lastOutput
        self.lastOutput       = copy.deepcopy(lastOutDict)
        ready                 = LimitSurfaceSearch.localStillReady(self,ready)
        self.lastOutput       = actualLastOutput
        self.completedHistCnt = len(completedHistNames)
        self.raiseAMessage("Completed full histories are "+str(self.completedHistCnt))
      else: ready = False
      self.adaptiveReady = ready
      if ready or detReady and self.persistence > self.repetition : return True
      else: return False
    return detReady

  def localGenerateInput(self,model,myInput):
    """
      Function to select the next most informative point for refining the limit
      surface search.
      After this method is called, the self.inputInfo should be ready to be sent
      to the model
      @ In, model, model instance, an instance of a model
<<<<<<< HEAD
      @ In, oldInput, list, a list of the original needed inputs for the model (e.g. list of files, etc.)
=======
      @ In, myInput, list, a list of the original needed inputs for the model (e.g. list of files, etc.)
>>>>>>> 8321fd79
      @ Out, None
    """
    if self.startAdaptive == True and self.adaptiveReady == True:
      LimitSurfaceSearch.localGenerateInput(self,model,myInput)
      #the adaptive sampler created the next point sampled vars
      #find the closest branch
      if self.hybridDETstrategy is not None: closestBranch, cdfValues, treer = self._checkClosestBranch()
      else                                 : closestBranch, cdfValues = self._checkClosestBranch()
      if closestBranch is None: self.raiseADebug('An usable branch for next candidate has not been found => create a parallel branch!')
      # add pbthresholds in the grid
      investigatedPoint = {}
      for key,value in cdfValues.items():
        ind = utils.find_le_index(self.branchProbabilities[self.toBeSampled[key]],value)
        if not ind: ind = 0
        if value not in self.branchProbabilities[self.toBeSampled[key]]:
          self.branchProbabilities[self.toBeSampled[key]].insert(ind,value)
          self.branchValues[self.toBeSampled[key]].insert(ind,self.distDict[key].ppf(value))
        investigatedPoint[self.toBeSampled[key]] = value
      # collect investigated point
      self.investigatedPoints.append(investigatedPoint)

      if closestBranch:
        info = self._retrieveBranchInfo(closestBranch)
        self._constructEndInfoFromBranch(model, myInput, info, cdfValues)
      else:
        # create a new tree, since there are no branches that are close enough to the adaptive request
        elm = ETS.Node(self.name + '_' + str(len(self.TreeInfo.keys())+1))
        elm.add('name', self.name + '_'+ str(len(self.TreeInfo.keys())+1))
        elm.add('startTime', 0.0)
        # Initialize the endTime to be equal to the start one...
        # It will modified at the end of each branch
        elm.add('endTime', 0.0)
        elm.add('runEnded',False)
        elm.add('running',True)
        elm.add('queue',False)
        elm.add('completedHistory', False)
        branchedLevel = {}
        for key,value in cdfValues.items(): branchedLevel[self.toBeSampled[key]] = utils.index(self.branchProbabilities[self.toBeSampled[key]],value)
        # The dictionary branchedLevel is stored in the xml tree too. That's because
        # the advancement of the thresholds must follow the tree structure
        elm.add('branchedLevel', branchedLevel)
        if self.hybridDETstrategy is not None and not self.foundEpistemicTree:
          # adaptive hybrid DET and not found a tree in the epistemic space
          # take the first tree and modify the hybridsamplerCoordinate
          hybridSampled = copy.deepcopy(self.TreeInfo.values()[0].getrootnode().get('hybridsamplerCoordinate'))
          for hybridStrategy in hybridSampled:
            for key in self.epistemicVariables.keys():
              if key in hybridStrategy['SampledVars'].keys():
                self.raiseADebug("epistemic var " + str(key)+" value = "+str(self.values[key]))
                hybridStrategy['SampledVars'][key]   = copy.copy(self.values[key])
                hybridStrategy['SampledVarsPb'][key] = self.distDict[key].pdf(self.values[key])
                hybridStrategy['prefix'] = len(self.TreeInfo.values())+1
            # TODO: find a strategy to recompute the probability weight here (for now == PointProbability)
            hybridStrategy['PointProbability'] = reduce(mul, self.inputInfo['SampledVarsPb'].values())
            hybridStrategy['ProbabilityWeight'] = reduce(mul, self.inputInfo['SampledVarsPb'].values())
          elm.add('hybridsamplerCoordinate', hybridSampled)
        # Here it is stored all the info regarding the DET => we create the info for all the branchings and we store them
        self.TreeInfo[self.name + '_' + str(len(self.TreeInfo.keys())+1)] = ETS.NodeTree(elm)
        self._createRunningQueueBeginOne(self.TreeInfo[self.name + '_' + str(len(self.TreeInfo.keys()))],branchedLevel, model,myInput)
    return DynamicEventTree.localGenerateInput(self,model,myInput)

  def localInputAndChecks(self,xmlNode):
    """
      Class specific xml inputs will be read here and checked for validity.
      @ In, xmlNode, xml.etree.ElementTree.Element, The xml element node that will be checked against the available options specific to this Sampler.
      @ Out, None
    """
    #check if the hybrid DET has been activated, in case remove the nodes and treat them separaterly
    hybridNodes = xmlNode.findall("HybridSampler")
    if len(hybridNodes) != 0:
      # check the type of hybrid that needs to be performed
      limitSurfaceHybrid = False
      for elm in hybridNodes:
        samplType = elm.attrib['type'] if 'type' in elm.attrib.keys() else None
        if samplType == 'LimitSurface':
          if len(hybridNodes) != 1: self.raiseAnError(IOError,'if one of the HybridSampler is of type "LimitSurface", it can not be combined with other strategies. Only one HybridSampler node can be inputted!')
          limitSurfaceHybrid = True
      if limitSurfaceHybrid == True:
        #remove the elements from original xmlNode and check if the types are compatible
        for elm in hybridNodes: xmlNode.remove(elm)
        self.hybridDETstrategy = 1
      else: self.hybridDETstrategy = 2
      if self.hybridDETstrategy == 2: self.raiseAnError(IOError, 'The sheaf of LSs for the Adaptive Hybrid DET is not yet available. Use type "LimitSurface"!')

    DynamicEventTree.localInputAndChecks(self,xmlNode)
    # now we put back the nodes into the xmlNode to initialize the LimitSurfaceSearch with those variables as well
    for elm in hybridNodes:
      for child in elm:
        if limitSurfaceHybrid == True              : xmlNode.append(child)
        if child.tag in ['variable','Distribution']: self.epistemicVariables[child.attrib['name']] = None
    LimitSurfaceSearch._readMoreXMLbase(self,xmlNode)
    LimitSurfaceSearch.localInputAndChecks(self,xmlNode)
    if 'mode' in xmlNode.attrib.keys():
      if   xmlNode.attrib['mode'].lower() == 'online': self.detAdaptMode = 2
      elif xmlNode.attrib['mode'].lower() == 'post'  : self.detAdaptMode = 1
      else:  self.raiseAnError(IOError,'unknown mode ' + xmlNode.attrib['mode'] + '. Available are "online" and "post"!')
    if 'noTransitionStrategy' in xmlNode.attrib.keys():
      if xmlNode.attrib['noTransitionStrategy'].lower() == 'mc'    : self.noTransitionStrategy = 1
      elif xmlNode.attrib['noTransitionStrategy'].lower() == 'grid': self.noTransitionStrategy = 2
      else:  self.raiseAnError(IOError,'unknown noTransitionStrategy '+xmlNode.attrib['noTransitionStrategy']+'. Available are "mc" and "grid"!')
    if 'updateGrid' in xmlNode.attrib.keys():
      if xmlNode.attrib['updateGrid'].lower() in utils.stringsThatMeanTrue(): self.insertAdaptBPb = True
    # we add an artificial threshold because I need to find a way to prepend a rootbranch into a Tree object
    for  val in self.branchProbabilities.values():
      if min(val) != 1e-3: val.insert(0, 1e-3)


  def _generateDistributions(self,availableDist,availableFunc):
    """
      Generates the distrbutions and functions.
      @ In, availDist, dict, dict of distributions
<<<<<<< HEAD
      @ In, availDist, dict, dict of functions
=======
      @ In, availableFunc, dict, dict of functions
>>>>>>> 8321fd79
      @ Out, None
    """
    DynamicEventTree._generateDistributions(self,availableDist,availableFunc)

  def localInitialize(self,solutionExport = None):
    """
      Will perform all initialization specific to this Sampler. For instance,
      creating an empty container to hold the identified surface points, error
      checking the optionally provided solution export and other preset values,
      and initializing the limit surface Post-Processor used by this sampler.
      @ In, solutionExport, DataObjects, optional, a PointSet to hold the solution (a list of limit surface points)
      @ Out, None
    """
    if self.detAdaptMode == 2: self.startAdaptive = True
    # we first initialize the LimitSurfaceSearch sampler
    LimitSurfaceSearch.localInitialize(self,solutionExport=solutionExport)
    if self.hybridDETstrategy is not None:
      # we are running an adaptive hybrid DET and not only an adaptive DET
      if self.hybridDETstrategy == 1:
        gridVector = self.limitSurfacePP.gridEntity.returnParameter("gridVectors")
        # construct an hybrid DET through an XML node
        distDict, xmlNode = {}, ET.fromstring('<InitNode> <HybridSampler type="Grid"/> </InitNode>')
        for varName, dist in self.distDict.items():
          if varName.replace('<distribution>','') in self.epistemicVariables.keys():
            # found an epistemic
            varNode  = ET.Element('Distribution' if varName.startswith('<distribution>') else 'variable',{'name':varName.replace('<distribution>','')})
            varNode.append(ET.fromstring("<distribution>"+dist.name.strip()+"</distribution>"))
            distDict[dist.name.strip()] = self.distDict[varName]
            varNode.append(ET.fromstring('<grid construction="custom" type="value">'+' '.join([str(elm) for elm in gridVector.values()[0][varName.replace('<distribution>','')]])+'</grid>'))
            xmlNode.find("HybridSampler").append(varNode)
        self._localInputAndChecksHybrid(xmlNode)
        for hybridsampler in self.hybridStrategyToApply.values(): hybridsampler._generateDistributions(distDict, {})
    DynamicEventTree.localInitialize(self)
    if self.hybridDETstrategy == 2: self.actualHybridTree = utils.first(self.TreeInfo.keys())
    self._endJobRunnable    = sys.maxsize

  def generateInput(self,model,oldInput):
    """
      This method has to be overwritten to provide the specialization for the specific sampler
      The model instance in might be needed since, especially for external codes,
      only the code interface possesses the dictionary for reading the variable definition syntax
      @ In, model, model instance, it is the instance of a RAVEN model
      @ In, oldInput, list, a list of the original needed inputs for the model (e.g. list of files, etc. etc)
      @ Out, generateInput, list, list containing the new inputs -in reality it is the model that return this the Sampler generate the value to be placed in the input the model
    """
    return DynamicEventTree.generateInput(self, model, oldInput)

  def localFinalizeActualSampling(self,jobObject,model,myInput):
    """
      General function (available to all samplers) that finalize the sampling
      calculation just ended. In this case (DET), The function reads the
      information from the ended calculation, updates the working variables, and
      creates the new inputs for the next branches
      @ In, jobObject, instance, an instance of a JobHandler
      @ In, model, model instance, it is the instance of a RAVEN model
      @ In, myInput, list, the generating input
      @ Out, None
    """
    returncode = DynamicEventTree.localFinalizeActualSampling(self,jobObject,model,myInput,genRunQueue=False)
    forceEvent = True if self.startAdaptive else False
    if returncode:
      self._createRunningQueue(model,myInput, forceEvent)

#
#
#
#
class FactorialDesign(Grid):
  """
    Samples the model on a given (by input) set of points
  """
  def __init__(self):
    """
      Default Constructor that will initialize member variables with reasonable
      defaults or empty lists/dictionaries where applicable.
      @ In, None
      @ Out, None
    """
    Grid.__init__(self)
    self.printTag = 'SAMPLER FACTORIAL DESIGN'
    # accepted types. full = full factorial, 2levelFract = 2-level fracional factorial, pb = Plackett-Burman design. NB. full factorial is equivalent to Grid sampling
    self.acceptedTypes = ['full','2levelfract','pb'] # accepted factorial types
    self.factOpt       = {}                          # factorial options (type,etc)
    self.designMatrix  = None                        # matrix container

  def localInputAndChecks(self,xmlNode):
    """
      Class specific xml inputs will be read here and checked for validity.
      @ In, xmlNode, xml.etree.ElementTree.Element, The xml element node that will be checked against the available options specific to this Sampler.
      @ Out, None
    """
    Grid.localInputAndChecks(self,xmlNode)
    factsettings = xmlNode.find("FactorialSettings")
    if factsettings == None: self.raiseAnError(IOError,'FactorialSettings xml node not found!')
    facttype = factsettings.find("algorithmType")
    if facttype == None: self.raiseAnError(IOError,'node "algorithmType" not found in FactorialSettings xml node!!!')
    elif not facttype.text.lower() in self.acceptedTypes:self.raiseAnError(IOError,' "type" '+facttype.text+' unknown! Available are ' + ' '.join(self.acceptedTypes))
    self.factOpt['algorithmType'] = facttype.text.lower()
    if self.factOpt['algorithmType'] == '2levelfract':
      self.factOpt['options'] = {}
      self.factOpt['options']['gen'] = factsettings.find("gen")
      self.factOpt['options']['genMap'] = factsettings.find("genMap")
      if self.factOpt['options']['gen'] == None: self.raiseAnError(IOError,'node "gen" not found in FactorialSettings xml node!!!')
      if self.factOpt['options']['genMap'] == None: self.raiseAnError(IOError,'node "genMap" not found in FactorialSettings xml node!!!')
      self.factOpt['options']['gen'] = self.factOpt['options']['gen'].text.split(',')
      self.factOpt['options']['genMap'] = self.factOpt['options']['genMap'].text.split(',')
      if len(self.factOpt['options']['genMap']) != len(self.gridInfo.keys()): self.raiseAnError(IOError,'number of variable in genMap != number of variables !!!')
      if len(self.factOpt['options']['gen']) != len(self.gridInfo.keys())   : self.raiseAnError(IOError,'number of variable in gen != number of variables !!!')
      rightOrder = [None]*len(self.gridInfo.keys())
      if len(self.factOpt['options']['genMap']) != len(self.factOpt['options']['gen']): self.raiseAnError(IOError,'gen and genMap different size!')
      if len(self.factOpt['options']['genMap']) != len(self.gridInfo.keys()): self.raiseAnError(IOError,'number of gen attributes and variables different!')
      for ii,var in enumerate(self.factOpt['options']['genMap']):
        if var not in self.gridInfo.keys(): self.raiseAnError(IOError,' variable "'+var+'" defined in genMap block not among the inputted variables!')
        rightOrder[self.axisName.index(var)] = self.factOpt['options']['gen'][ii]
      self.factOpt['options']['orderedGen'] = rightOrder
    if self.factOpt['algorithmType'] != 'full':
      self.externalgGridCoord = True
      for varname in self.gridInfo.keys():
        if len(self.gridEntity.returnParameter("gridInfo")[varname][2]) != 2:
          self.raiseAnError(IOError,'The number of levels for type '+
                        self.factOpt['algorithmType'] +' must be 2! In variable '+varname+ ' got number of levels = ' +
                        str(len(self.gridEntity.returnParameter("gridInfo")[varname][2])))
    else: self.externalgGridCoord = False

  def localAddInitParams(self,tempDict):
    """
      Appends a given dictionary with class specific member variables and their
      associated initialized values.
      @ In, tempDict, dict, The dictionary where we will add the initialization parameters specific to this Sampler.
      @ Out, None
    """
    Grid.localAddInitParams(self,tempDict)
    for key,value in self.factOpt.items():
      if key != 'options': tempDict['Factorial '+key] = value
      else:
        for kk,val in value.items(): tempDict['Factorial options '+kk] = val

  def localInitialize(self):
    """
      Will perform all initialization specific to this Sampler. For instance,
      creating an empty container to hold the identified surface points, error
      checking the optionally provided solution export and other preset values,
      and initializing the limit surface Post-Processor used by this sampler.
<<<<<<< HEAD
      @ In, solutionExport, DataObjects, optional, a PointSet to hold the solution (a list of limit surface points)
=======
      @ In, None
>>>>>>> 8321fd79
      @ Out, None
    """
    Grid.localInitialize(self)
    if   self.factOpt['algorithmType'] == '2levelfract': self.designMatrix = doe.fracfact(' '.join(self.factOpt['options']['orderedGen'])).astype(int)
    elif self.factOpt['algorithmType'] == 'pb'         : self.designMatrix = doe.pbdesign(len(self.gridInfo.keys())).astype(int)
    if self.designMatrix != None:
      self.designMatrix[self.designMatrix == -1] = 0 # convert all -1 in 0 => we can access to the grid info directly
      self.limit = self.designMatrix.shape[0]        # the limit is the number of rows

  def localGenerateInput(self,model,myInput):
    """
      Function to select the next most informative point for refining the limit
      surface search.
      After this method is called, the self.inputInfo should be ready to be sent
      to the model
      @ In, model, model instance, an instance of a model
<<<<<<< HEAD
      @ In, oldInput, list, a list of the original needed inputs for the model (e.g. list of files, etc.)
=======
      @ In, myInput, list, a list of the original needed inputs for the model (e.g. list of files, etc.)
>>>>>>> 8321fd79
      @ Out, None
    """
    if self.factOpt['algorithmType'] == 'full':  Grid.localGenerateInput(self,model, myInput)
    else:
      self.gridCoordinate = self.designMatrix[self.counter - 1][:].tolist()
      Grid.localGenerateInput(self,model, myInput)
#
#
#
#
class ResponseSurfaceDesign(Grid):
  """
    Samples the model on a given (by input) set of points
  """
  def __init__(self):
    """
      Default Constructor that will initialize member variables with reasonable
      defaults or empty lists/dictionaries where applicable.
      @ In, None
      @ Out, None
    """
    Grid.__init__(self)
    self.limit    = 1
    self.printTag = 'SAMPLER RESPONSE SURF DESIGN'
    self.respOpt         = {}                                    # response surface design options (type,etc)
    self.designMatrix    = None                                  # matrix container
    self.bounds          = {}                                    # dictionary of lower and upper
    self.mapping         = {}                                    # mapping between designmatrix coordinates and position in grid
    self.minNumbVars     = {'boxbehnken':3,'centralcomposite':2} # minimum number of variables
    # dictionary of accepted types and options (required True, optional False)
    self.acceptedOptions = {'boxbehnken':['ncenters'], 'centralcomposite':['centers','alpha','face']}

  def localInputAndChecks(self,xmlNode):
    """
      Class specific xml inputs will be read here and checked for validity.
      @ In, xmlNode, xml.etree.ElementTree.Element, The xml element node that will be checked against the available options specific to this Sampler.
      @ Out, None
    """
    Grid.localInputAndChecks(self,xmlNode)
    factsettings = xmlNode.find("ResponseSurfaceDesignSettings")
    if factsettings == None: self.raiseAnError(IOError,'ResponseSurfaceDesignSettings xml node not found!')
    facttype = factsettings.find("algorithmType")
    if facttype == None: self.raiseAnError(IOError,'node "algorithmType" not found in ResponseSurfaceDesignSettings xml node!!!')
    elif not facttype.text.lower() in self.acceptedOptions.keys():self.raiseAnError(IOError,'"type" '+facttype.text+' unknown! Available are ' + ' '.join(self.acceptedOptions.keys()))
    self.respOpt['algorithmType'] = facttype.text.lower()
    # set defaults
    if self.respOpt['algorithmType'] == 'boxbehnken': self.respOpt['options'] = {'ncenters':None}
    else                                             : self.respOpt['options'] = {'centers':(4,4),'alpha':'orthogonal','face':'circumscribed'}
    for child in factsettings:
      if child.tag not in 'algorithmType': self.respOpt['options'][child.tag] = child.text.lower()
    # start checking
    for key,value in self.respOpt['options'].items():
      if key not in self.acceptedOptions[facttype.text.lower()]: self.raiseAnError(IOError,'node '+key+' unknown. Available are "'+' '.join(self.acceptedOptions[facttype.text.lower()])+'"!!')
      if self.respOpt['algorithmType'] == 'boxbehnken':
        if key == 'ncenters':
          if self.respOpt['options'][key] != None:
            try   : self.respOpt['options'][key] = int(value)
            except: self.raiseAnError(IOError,'"'+key+'" is not an integer!')
      else:
        if key == 'centers':
          if len(value.split(',')) != 2: self.raiseAnError(IOError,'"'+key+'" must be a comma separated string of 2 values only!')
          try: self.respOpt['options'][key] = (int(value.split(',')[0]),int(value.split(',')[1]))
          except: self.raiseAnError(IOError,'"'+key+'" values must be integers!!')
        if key == 'alpha':
          if value not in ['orthogonal','rotatable']: self.raiseAnError(IOError,'Not recognized options for node ' +'"'+key+'". Available are "orthogonal","rotatable"!')
        if key == 'face':
          if value not in ['circumscribed','faced','inscribed']: self.raiseAnError(IOError,'Not recognized options for node ' +'"'+key+'". Available are "circumscribed","faced","inscribed"!')
    gridInfo = self.gridEntity.returnParameter('gridInfo')
    if len(self.toBeSampled.keys()) != len(gridInfo.keys()): self.raiseAnError(IOError,'inconsistency between number of variables and grid specification')
    for varName, values in gridInfo.items():
      if values[1] != "custom" : self.raiseAnError(IOError,"The grid construct needs to be custom for variable "+varName)
      if len(values[2]) != 2   : self.raiseAnError(IOError,"The number of values can be accepted are only 2 (lower and upper bound) for variable "+varName)
    self.gridCoordinate = [None]*len(self.axisName)
    if len(self.gridCoordinate) < self.minNumbVars[self.respOpt['algorithmType']]: self.raiseAnError(IOError,'minimum number of variables for type "'+ self.respOpt['type'] +'" is '+str(self.minNumbVars[self.respOpt['type']])+'!!')
    self.externalgGridCoord = True

  def localAddInitParams(self,tempDict):
    """
      Appends a given dictionary with class specific member variables and their
      associated initialized values.
      @ In, tempDict, dict, The dictionary where we will add the initialization parameters specific to this Sampler.
      @ Out, None
    """
    Grid.localAddInitParams(self,tempDict)
    for key,value in self.respOpt.items():
      if key != 'options': tempDict['Response Design '+key] = value
      else:
        for kk,val in value.items(): tempDict['Response Design options '+kk] = val

  def localInitialize(self):
    """
      Will perform all initialization specific to this Sampler. For instance,
      creating an empty container to hold the identified surface points, error
      checking the optionally provided solution export and other preset values,
      and initializing the limit surface Post-Processor used by this sampler.
<<<<<<< HEAD
      @ In, solutionExport, DataObjects, optional, a PointSet to hold the solution (a list of limit surface points)
=======
      @ In, None
>>>>>>> 8321fd79
      @ Out, None
    """
    if   self.respOpt['algorithmType'] == 'boxbehnken'      : self.designMatrix = doe.bbdesign(len(self.gridInfo.keys()),center=self.respOpt['options']['ncenters'])
    elif self.respOpt['algorithmType'] == 'centralcomposite': self.designMatrix = doe.ccdesign(len(self.gridInfo.keys()), center=self.respOpt['options']['centers'], alpha=self.respOpt['options']['alpha'], face=self.respOpt['options']['face'])
    gridInfo   = self.gridEntity.returnParameter('gridInfo')
    stepLength = {}
    for cnt, varName in enumerate(self.axisName):
      self.mapping[varName] = np.unique(self.designMatrix[:,cnt]).tolist()
      gridInfo[varName] = (gridInfo[varName][0],gridInfo[varName][1],InterpolatedUnivariateSpline(np.array([min(self.mapping[varName]), max(self.mapping[varName])]),
                           np.array([min(gridInfo[varName][2]), max(gridInfo[varName][2])]), k=1)(self.mapping[varName]).tolist())
      stepLength[varName] = [round(gridInfo[varName][-1][k+1] - gridInfo[varName][-1][k],14) for k in range(len(gridInfo[varName][-1])-1)]
    self.gridEntity.updateParameter("stepLength", stepLength, False)
    self.gridEntity.updateParameter("gridInfo", gridInfo)
    Grid.localInitialize(self)
    self.limit = self.designMatrix.shape[0]

  def localGenerateInput(self,model,myInput):
    """
      Function to select the next most informative point for refining the limit
      surface search.
      After this method is called, the self.inputInfo should be ready to be sent
      to the model
      @ In, model, model instance, an instance of a model
<<<<<<< HEAD
      @ In, oldInput, list, a list of the original needed inputs for the model (e.g. list of files, etc.)
=======
      @ In, myInput, list, a list of the original needed inputs for the model (e.g. list of files, etc.)
>>>>>>> 8321fd79
      @ Out, None
    """
    gridcoordinate = self.designMatrix[self.counter - 1][:].tolist()
    for cnt, varName in enumerate(self.axisName): self.gridCoordinate[cnt] = self.mapping[varName].index(gridcoordinate[cnt])
    Grid.localGenerateInput(self,model, myInput)
#
#
#
#
class SparseGridCollocation(Grid):
  """
    Sparse Grid Collocation sampling strategy
  """
  def __init__(self):
    """
      Default Constructor that will initialize member variables with reasonable
      defaults or empty lists/dictionaries where applicable.
      @ In, None
      @ Out, None
    """
    Grid.__init__(self)
    self.type           = 'SparseGridCollocationSampler'
    self.printTag       = 'SAMPLER '+self.type.upper()
    self.assemblerObjects={}    #dict of external objects required for assembly
    self.maxPolyOrder   = None  #L, the relative maximum polynomial order to use in any dimension
    self.indexSetType   = None  #TP, TD, or HC; the type of index set to use
    self.polyDict       = {}    #varName-indexed dict of polynomial types
    self.quadDict       = {}    #varName-indexed dict of quadrature types
    self.importanceDict = {}    #varName-indexed dict of importance weights
    self.maxPolyOrder   = None  #integer, relative maximum polynomial order to be used in any one dimension
    self.lastOutput     = None  #pointer to output dataObjects object
    self.ROM            = None  #pointer to ROM
    self.jobHandler     = None  #pointer to job handler for parallel runs
    self.doInParallel   = True  #compute sparse grid in parallel flag, recommended True
    self.existing       = []    #restart data points
    self.dists          = {}    #Contains the instance of the distribution to be used. keys are the variable names
    self._addAssObject('ROM','1')

  def _localWhatDoINeed(self):
    """
      This method is a local mirror of the general whatDoINeed method.
      It is implemented by the samplers that need to request special objects
      @ In, None
      @ Out, gridDict, dict, dictionary of objects needed
    """
    gridDict = Grid._localWhatDoINeed(self)
    gridDict['internal'] = [(None,'jobHandler')]
    return gridDict

  def _localGenerateAssembler(self,initDict):
    """
      Generates the assembler.
      @ In, initDict, dict, init objects
      @ Out, None
    """
    Grid._localGenerateAssembler(self, initDict)
    self.jobHandler = initDict['internal']['jobHandler']
    self.dists = self.transformDistDict()
    #Do a distributions check for ND
    #This sampler only accept ND distributions with variable transformation defined in this sampler
    for dist in self.dists.values():
      if isinstance(dist,Distributions.NDimensionalDistributions): self.raiseAnError(IOError,'ND Dists contain the variables in the original input space are  not supported for this sampler!')

  def localInputAndChecks(self,xmlNode):
    """
      Class specific xml inputs will be read here and checked for validity.
      @ In, xmlNode, xml.etree.ElementTree.Element, The xml element node that will be checked against the available options specific to this Sampler.
      @ Out, None
    """
    self.doInParallel = xmlNode.attrib['parallel'].lower() in ['1','t','true','y','yes'] if 'parallel' in xmlNode.attrib.keys() else True
    self.writeOut = xmlNode.attrib['outfile'] if 'outfile' in xmlNode.attrib.keys() else None
    for child in xmlNode:
      if child.tag == 'Distribution':
        varName = '<distribution>'+child.attrib['name']
      elif child.tag == 'variable':
        varName = child.attrib['name']
        if varName not in self.dependentSample.keys():
          self.axisName.append(varName)

  def transformDistDict(self):
    """
      Performs distribution transformation
      If the method 'pca' is used in the variables transformation (i.e. latentVariables to manifestVariables), the corrrelated variables
      will be tranformed into uncorrelated variables with standard normal distributions. Thus, the dictionary of distributions will
      be also transformed.
      @ In, None
      @ Out, distDicts, dict, distribution dictionary {varName:DistributionObject}
    """
    # Generate a standard normal distribution, this is used to generate the sparse grid points and weights for multivariate normal
    # distribution if PCA is used.
    standardNormal = Distributions.Normal()
    standardNormal.messageHandler = self.messageHandler
    standardNormal.mean = 0.0
    standardNormal.sigma = 1.0
    standardNormal.initializeDistribution()
    distDicts = {}
    for varName in self.variables2distributionsMapping.keys():
      distDicts[varName] = self.distDict[varName]
    if self.variablesTransformationDict:
      for key,varsDict in self.variablesTransformationDict.items():
        if self.transformationMethod[key] == 'pca':
          listVars = varsDict['latentVariables']
          for var in listVars:
            distDicts[var] = standardNormal
    return distDicts

  def localInitialize(self):
    """
      Will perform all initialization specific to this Sampler. For instance,
      creating an empty container to hold the identified surface points, error
      checking the optionally provided solution export and other preset values,
      and initializing the limit surface Post-Processor used by this sampler.
<<<<<<< HEAD
      @ In, solutionExport, DataObjects, optional, a PointSet to hold the solution (a list of limit surface points)
=======
      @ In, None
>>>>>>> 8321fd79
      @ Out, None
    """
    SVL = self.readFromROM()
    self._generateQuadsAndPolys(SVL)
    #print out the setup for each variable.
    msg=self.printTag+' INTERPOLATION INFO:\n'
    msg+='    Variable | Distribution | Quadrature | Polynomials\n'
    for v in self.quadDict.keys():
      msg+='   '+' | '.join([v,self.distDict[v].type,self.quadDict[v].type,self.polyDict[v].type])+'\n'
    msg+='    Polynomial Set Degree: '+str(self.maxPolyOrder)+'\n'
    msg+='    Polynomial Set Type  : '+str(SVL.indexSetType)+'\n'
    self.raiseADebug(msg)

    self.raiseADebug('Starting index set generation...')
    self.indexSet = IndexSets.returnInstance(SVL.indexSetType,self)
    self.indexSet.initialize(self.features,self.importanceDict,self.maxPolyOrder)
    if self.indexSet.type=='Custom':
      self.indexSet.setPoints(SVL.indexSetVals)

    self.sparseGrid = Quadratures.returnInstance(self.sparseGridType,self)
    self.raiseADebug('Starting %s sparse grid generation...' %self.sparseGridType)
    self.sparseGrid.initialize(self.features,self.indexSet,self.dists,self.quadDict,self.jobHandler,self.messageHandler)

    if self.writeOut != None:
      msg=self.sparseGrid.__csv__()
      outFile=open(self.writeOut,'w')
      outFile.writelines(msg)
      outFile.close()

    #if restart, figure out what runs we need; else, all of them
    if self.restartData != None:
      self.solns = self.restartData
      self._updateExisting()

    self.limit=len(self.sparseGrid)
    self.raiseADebug('Size of Sparse Grid  :'+str(self.limit))
    self.raiseADebug('Number of Runs Needed :'+str(self.limit-utils.iter_len(self.existing)))
    self.raiseADebug('Finished sampler generation.')

    self.raiseADebug('indexset:',self.indexSet)
    for SVL in self.ROM.SupervisedEngine.values():
      SVL.initialize({'SG':self.sparseGrid,
                      'dists':self.dists,
                      'quads':self.quadDict,
                      'polys':self.polyDict,
                      'iSet':self.indexSet})

  def _generateQuadsAndPolys(self,SVL):
    """
      Builds the quadrature objects, polynomial objects, and importance weights for all
      the distributed variables.  Also sets maxPolyOrder.
      @ In, SVL, SupervisedEngine object, one of the SupervisedEngine objects from the ROM
      @ Out, None
    """
    ROMdata = SVL.interpolationInfo()
    self.maxPolyOrder = SVL.maxPolyOrder
    #check input space consistency
    samVars=self.axisName[:]
    romVars=SVL.features[:]
    try:
      for v in self.axisName:
        samVars.remove(v)
        romVars.remove(v)
    except ValueError:
      self.raiseAnError(IOError,'variable '+v+' used in sampler but not ROM features! Collocation requires all vars in both.')
    if len(romVars)>0:
      self.raiseAnError(IOError,'variables '+str(romVars)+' specified in ROM but not sampler! Collocation requires all vars in both.')
    for v in ROMdata.keys():
      if v not in self.axisName:
        self.raiseAnError(IOError,'variable '+v+' given interpolation rules but '+v+' not in sampler!')
      else:
        self.gridInfo[v] = ROMdata[v] #quad, poly, weight
    #set defaults, then replace them if they're asked for
    for v in self.axisName:
      if v not in self.gridInfo.keys():
        self.gridInfo[v]={'poly':'DEFAULT','quad':'DEFAULT','weight':'1'}
    #establish all the right names for the desired types
    for varName,dat in self.gridInfo.items():
      if dat['poly'] == 'DEFAULT': dat['poly'] = self.dists[varName].preferredPolynomials
      if dat['quad'] == 'DEFAULT': dat['quad'] = self.dists[varName].preferredQuadrature
      polyType=dat['poly']
      subType = None
      distr = self.dists[varName]
      if polyType == 'Legendre':
        if distr.type == 'Uniform':
          quadType=dat['quad']
        else:
          quadType='CDF'
          subType=dat['quad']
          if subType not in ['Legendre','ClenshawCurtis']:
            self.raiseAnError(IOError,'Quadrature '+subType+' not compatible with Legendre polys for '+distr.type+' for variable '+varName+'!')
      else:
        quadType=dat['quad']
      if quadType not in distr.compatibleQuadrature:
        self.raiseAnError(IOError,'Quadrature type"',quadType,'"is not compatible with variable"',varName,'"distribution"',distr.type,'"')

      quad = Quadratures.returnInstance(quadType,self,Subtype=subType)
      quad.initialize(distr,self.messageHandler)
      self.quadDict[varName]=quad

      poly = OrthoPolynomials.returnInstance(polyType,self)
      poly.initialize(quad,self.messageHandler)
      self.polyDict[varName] = poly

      self.importanceDict[varName] = float(dat['weight'])

  def localGenerateInput(self,model,myInput):
    """
      Function to select the next most informative point for refining the limit
      surface search.
      After this method is called, the self.inputInfo should be ready to be sent
      to the model
      @ In, model, model instance, an instance of a model
<<<<<<< HEAD
      @ In, oldInput, list, a list of the original needed inputs for the model (e.g. list of files, etc.)
=======
      @ In, myInput, list, a list of the original needed inputs for the model (e.g. list of files, etc.)
>>>>>>> 8321fd79
      @ Out, None
    """
    found=False
    while not found:
      try: pt,weight = self.sparseGrid[self.counter-1]
      except IndexError: raise utils.NoMoreSamplesNeeded
      if pt in self.existing:
        self.counter+=1
        if self.counter==self.limit: raise utils.NoMoreSamplesNeeded
        continue
      else:
        found=True

        for v,varName in enumerate(self.sparseGrid.varNames):
          # compute the SampledVarsPb for 1-D distribution
          if self.variables2distributionsMapping[varName]['totDim'] == 1:
            for key in varName.strip().split(','):
              self.values[key] = pt[v]
            self.inputInfo['SampledVarsPb'][varName] = self.distDict[varName].pdf(pt[v])
            self.inputInfo['ProbabilityWeight-'+varName.replace(",","-")] = self.inputInfo['SampledVarsPb'][varName]
          # compute the SampledVarsPb for N-D distribution
          # Assume only one N-D distribution is associated with sparse grid collocation method
          elif self.variables2distributionsMapping[varName]['totDim'] > 1 and self.variables2distributionsMapping[varName]['reducedDim'] ==1:
            dist = self.variables2distributionsMapping[varName]['name']
            ndCoordinates = np.zeros(len(self.distributions2variablesMapping[dist]))
            positionList = self.distributions2variablesIndexList[dist]
            for varDict in self.distributions2variablesMapping[dist]:
              var = utils.first(varDict.keys())
              position = utils.first(varDict.values())
              location = -1
              for key in var.strip().split(','):
                if key in self.sparseGrid.varNames:
                  location = self.sparseGrid.varNames.index(key)
                  break
              if location > -1:
                ndCoordinates[positionList.index(position)] = pt[location]
              else:
                self.raiseAnError(IOError,'The variables ' + var + ' listed in sparse grid collocation sampler, but not used in the ROM!' )
              for key in var.strip().split(','):
                self.values[key] = pt[location]
            self.inputInfo['SampledVarsPb'][varName] = self.distDict[varName].pdf(ndCoordinates)
            self.inputInfo['ProbabilityWeight-'+varName.replace(",","!")] = self.inputInfo['SampledVarsPb'][varName]

        self.inputInfo['ProbabilityWeight'] = weight
        self.inputInfo['PointProbability'] = reduce(mul,self.inputInfo['SampledVarsPb'].values())
        self.inputInfo['SamplerType'] = 'Sparse Grid Collocation'

  def _updateExisting(self):
    """
      Goes through the stores solutions PointSet and pulls out solutions, ordering them
      by the order the features we're evaluating.
      @ In, None
      @ Out, None
    """
    #TODO: only append new points instead of resorting everyone
    if not self.solns.isItEmpty():
      inps = self.solns.getInpParametersValues()
      outs = self.solns.getOutParametersValues()
      #make reorder map
      reordmap=list(inps.keys().index(i) for i in self.features)
      solns = list(v for v in inps.values())
      ordsolns = [solns[i] for i in reordmap]
      existinginps = zip(*ordsolns)
      outvals = zip(*list(v for v in outs.values()))
      self.existing = dict(zip(existinginps,outvals))

  def readFromROM(self):
    """
      Reads in required information from ROM and returns a sample supervisedLearning object.
      @ In, None
      @ Out, SVL, supervisedLearning object, SVL object
    """
    self.ROM = self.assemblerDict['ROM'][0][3]
    SVLs = self.ROM.SupervisedEngine.values()
    SVL = utils.first(SVLs)
    self.features = SVL.features
    self.sparseGridType = SVL.sparseGridType.lower()
    return SVL
#
#
#
#
class AdaptiveSparseGrid(AdaptiveSampler,SparseGridCollocation):
  """
   Adaptive Sparse Grid Collocation sampling strategy
  """
  def __init__(self):
    """
      Default Constructor that will initialize member variables with reasonable
      defaults or empty lists/dictionaries where applicable.
      @ In, None
      @ Out, None
    """
    SparseGridCollocation.__init__(self)
    #identification
    self.type                    = 'AdaptiveSparseGridSampler'
    self.printTag                = self.type
    #assembler objects
    self.solns                   = None   #TimePointSet of solutions -> assembled
    self.ROM                     = None   #eventual final ROM object
    #input parameters
    self.maxPolyOrder            = 0      #max size of polynomials to allow
    self.persistence             = 0      #number of forced iterations, default 2
    self.convType                = None   #convergence criterion to use
    self.logFile                 = None   #file to print log to, optional
    #convergence/training tools
    self.expImpact               = {}     #dict of potential included polynomials and their estimated impacts, [target][index]
    self.actImpact               = {}     #dict of included polynomials and their current impact, [target][index] = impact
    self.sparseGrid              = None   #current sparse grid
    self.oldSG                   = None   #previously-accepted sparse grid
    self.error                   = 0      #estimate of percent of moment calculated so far
    self.logCounter              = 0      #when printing the log, tracks the number of prints
    #convergence study
    self.doingStudy              = False  #true if convergenceStudy node defined for sampler
    self.studyFileBase           = 'out_' #can be replaced in input, not used if not doingStudy
    self.studyPoints             = []     #list of ints, runs at which to record a state
    self.studyPickle             = False  #if true, dumps ROM to pickle at each step
    #solution storage
    self.existing                = {}     #rolling list of sampled points
    self.neededPoints            = []     #queue of points to submit
    self.submittedNotCollected   = []     #list of points submitted but not yet collected and used
    self.pointsNeededToMakeROM   = set()  #list of distinct points needed in this process
    self.unfinished              = 0      #number of runs still running when convergence complete
    self.batchDone               = True   #flag for whether jobHandler has complete batch or not
    self.done                    = False  #flipped when converged
    self.newSolutionSizeShouldBe = None   #used to track and debug intended size of solutions
    self.inTraining              = set()  #list of index set points for whom points are being run

    self._addAssObject('TargetEvaluation','1')

  def localInputAndChecks(self,xmlNode):
    """
      Class specific xml inputs will be read here and checked for validity.
      @ In, xmlNode, xml.etree.ElementTree.Element, The xml element node that will be checked against the available options specific to this Sampler.
      @ Out, None
    """
    SparseGridCollocation.localInputAndChecks(self,xmlNode)
    if 'Convergence' not in list(c.tag for c in xmlNode): self.raiseAnError(IOError,'Convergence node not found in input!')
    convnode  = xmlNode.find('Convergence')
    logNode   = xmlNode.find('logFile')
    studyNode = xmlNode.find('convergenceStudy')
    self.convType     = convnode.attrib.get('target','variance')
    self.maxPolyOrder = int(convnode.attrib.get('maxPolyOrder',10))
    self.persistence  = int(convnode.attrib.get('persistence',2))
    self.maxRuns      = convnode.attrib.get('maxRuns',None)
    self.convValue    = float(convnode.text)
    if logNode      is not None: self.logFile = logNode.text
    if self.maxRuns is not None: self.maxRuns = int(self.maxRuns)
    if studyNode    is not None:
      self.doingStudy = True
      self.studyPoints = studyNode.find('runStatePoints').text
      filebaseNode = studyNode.find('baseFilename')
      self.studyPickle = studyNode.find('pickle') is not None
      if filebaseNode is None:
        self.raiseAWarning('No baseFilename specified in convergenceStudy node!  Using "%s"...' %self.studyFileBase)
      else:
        self.studyFileBase = studyNode.find('baseFilename').text
      if self.studyPoints is None:
        self.raiseAnError(IOError,'convergenceStudy node was included, but did not specify the runStatePoints node!')
      else:
        try:
          self.studyPoints = list(int(i) for i in self.studyPoints.split(','))
        except ValueError as e:
          self.raiseAnError(IOError,'Convergence state point not recognizable as an integer!',e)
        self.studyPoints.sort()

  def localInitialize(self):
    """
      Will perform all initialization specific to this Sampler. For instance,
      creating an empty container to hold the identified surface points, error
      checking the optionally provided solution export and other preset values,
      and initializing the limit surface Post-Processor used by this sampler.
<<<<<<< HEAD
      @ In, solutionExport, DataObjects, optional, a PointSet to hold the solution (a list of limit surface points)
=======
      @ In, None
>>>>>>> 8321fd79
      @ Out, None
    """
    #obtain the DataObject that contains evaluations of the model
    self.solns = self.assemblerDict['TargetEvaluation'][0][3]
    #set a pointer to the GaussPolynomialROM object
    SVL = self.readFromROM()
    self.targets = self.ROM.initializationOptionDict['Target'].split(',') #the output space variables
    #initialize impact dictionaries by target
    for t in self.targets:
      self.expImpact[t] = {}
      self.actImpact[t] = {}
    mpo = self.maxPolyOrder #save it to re-set it after calling generateQuadsAndPolys
    self._generateQuadsAndPolys(SVL) #lives in GaussPolynomialRom object
    self.maxPolyOrder = mpo #re-set it

    #print out the setup for each variable.
    self.raiseADebug(' INTERPOLATION INFO:')
    self.raiseADebug('    Variable | Distribution | Quadrature | Polynomials')
    for v in self.quadDict.keys():
      self.raiseADebug('   '+' | '.join([v,self.distDict[v].type,self.quadDict[v].type,self.polyDict[v].type]))
    self.raiseADebug('    Polynomial Set Type  : adaptive')

    #create the index set
    self.raiseADebug('Starting index set generation...')
    self.indexSet = IndexSets.returnInstance('AdaptiveSet',self)
    self.indexSet.initialize(self.features,self.importanceDict,self.maxPolyOrder)
    for pt in self.indexSet.active:
      self.inTraining.add(pt)
      for t in self.targets:
        self.expImpact[t][pt] = 1.0 #dummy, just to help algorithm be consistent

    #set up the already-existing solutions (and re-order the inputs appropriately)
    self._updateExisting()

    #make the first sparse grid
    self.sparseGrid = self._makeSparseQuad(self.indexSet.active)

    #set up the points we need RAVEN to run before we can continue
    self.newSolutionSizeShouldBe = len(self.existing)
    self._addNewPoints()

  def localStillReady(self,ready,skipJobHandlerCheck=False):
    """
      first perform some check to understand what it needs to be done possibly perform an early return
      ready is returned
      Determines what additional points are necessary for RAVEN to run.
      @ In,  ready, bool, a boolean representing whether the caller is prepared for another input.
      @ In, skipJobHandlerCheck, bool, optional, if true bypasses check on active runs in jobHandler
      @ Out, ready, bool, a boolean representing whether the caller is prepared for another input.
    """
    #if we're done, be done
    if self.done: return False
    #update existing solutions
    self._updateExisting()
    #if we're not ready elsewhere, just be not ready
    if ready==False: return ready
    #if we still have a list of points to sample, just keep on trucking.
    if len(self.neededPoints)>0:
      return True
    #if points all submitted but not all done, not ready for now.
    if (not self.batchDone) or (not skipJobHandlerCheck and not self.jobHandler.isFinished()):
      return False
    if len(self.existing) < self.newSolutionSizeShouldBe:
      return False
    #if no points to check right now, search for points to sample
    #this should also mean the points for the poly-in-training are done
    while len(self.neededPoints)<1:
      #update sparse grid and set active impacts
      self._updateQoI()
      #move the index set forward -> that is, find the potential new indices
      self.indexSet.forward(self.maxPolyOrder)
      #estimate impacts of all potential indices
      for pidx in self.indexSet.active:
        self._estimateImpact(pidx)
      #check error convergence, using the largest impact from each target
      self.error = 0
      for pidx in self.indexSet.active:
        self.error += max(self.expImpact[t][pidx] for t in self.targets)
      #if logging, print to file
      if self.logFile is not None:
        self._printToLog()
      #if doing a study and past a statepoint, record the statepoint
      if self.doingStudy:
        while len(self.studyPoints)>0 and len(self.pointsNeededToMakeROM) > self.studyPoints[0]:
          self._writeConvergencePoint(self.studyPoints[0])
          if self.studyPickle: self._writePickle(self.studyPoints[0])
          #remove the point
          if len(self.studyPoints)>1: self.studyPoints=self.studyPoints[1:]
          else: self.studyPoints = []
      #if error small enough, converged!
      if abs(self.error) < self.convValue:
        self.done = True
        self.converged = True
        break
      #if maxRuns reached, no more samples!
      if self.maxRuns is not None and len(self.pointsNeededToMakeROM) >= self.maxRuns:
        self.raiseAMessage('Maximum runs reached!  No further polynomial will be added.')
        self.done = True
        self.converged = True
        self.neededPoints=[]
        break
      #otherwise, not converged...
      #what if we have no polynomials to consider...
      if len(self.indexSet.active)<1:
        self.raiseADebug('No new polynomials to consider!')
        break
      #find the highest overall impact to run next
      idx = self._findHighestImpactIndex()
      #add it to the training list, and append its points to the requested ones
      self.inTraining.add(idx)
      newSG = self._makeSparseQuad([idx])
      self._addNewPoints(newSG)
    #if we exited while loop without finding points, we must be done!
    if len(self.neededPoints)<1:
      self.converged = True
      self.raiseADebug('Index points in use, and their impacts:')
      for p in self.indexSet.points:
        self.raiseADebug('   ',p,list(self.actImpact[t][p] for t in self.targets))
      self._finalizeROM()
      self.unfinished = self.jobHandler.numRunning()
      self.jobHandler.terminateAll()
      self.neededPoints=[]
      self.done = True
      if self.doingStudy and len(self.studyPoints)>0:
        self.raiseAWarning('In the convergence study, the following numbers of runs were not reached:',self.studyPoints)
      return False
    #if we got here, we still have points to run!
    #print a status update...
    self.raiseAMessage('  Next: %s | error: %1.4e | runs: %i' %(str(idx),self.error,len(self.pointsNeededToMakeROM)))
    return True

  def localGenerateInput(self,model,myInput):
    """
      Function to select the next most informative point for refining the limit
      surface search.
      After this method is called, the self.inputInfo should be ready to be sent
      to the model
      @ In, model, model instance, an instance of a model
<<<<<<< HEAD
      @ In, oldInput, list, a list of the original needed inputs for the model (e.g. list of files, etc.)
=======
      @ In, myInput, list, a list of the original needed inputs for the model (e.g. list of files, etc.)
>>>>>>> 8321fd79
      @ Out, None
    """
    pt = self.neededPoints.pop()
    self.submittedNotCollected.append(pt)
    for v,varName in enumerate(self.sparseGrid.varNames):
      # compute the SampledVarsPb for 1-D distribution
      if self.variables2distributionsMapping[varName]['totDim'] == 1:
        for key in varName.strip().split(','):
          self.values[key] = pt[v]
        self.inputInfo['SampledVarsPb'][varName] = self.distDict[varName].pdf(pt[v])
        self.inputInfo['ProbabilityWeight-'+varName.replace(",","-")] = self.inputInfo['SampledVarsPb'][varName]
        # compute the SampledVarsPb for N-D distribution
      elif self.variables2distributionsMapping[varName]['totDim'] > 1 and self.variables2distributionsMapping[varName]['reducedDim'] ==1:
        dist = self.variables2distributionsMapping[varName]['name']
        ndCoordinates = np.zeros(len(self.distributions2variablesMapping[dist]))
        positionList = self.distributions2variablesIndexList[dist]
        for varDict in self.distributions2variablesMapping[dist]:
          var = utils.first(varDict.keys())
          position = utils.first(varDict.values())
          location = -1
          for key in var.strip().split(','):
            if key in self.sparseGrid.varNames:
              location = self.sparseGrid.varNames.index(key)
              break
          if location > -1:
            ndCoordinates[positionList.index(position)] = pt[location]
          else:
            self.raiseAnError(IOError,'The variables ' + var + ' listed in sparse grid collocation sampler, but not used in the ROM!' )
          for key in var.strip().split(','):
            self.values[key] = pt[location]
        self.inputInfo['SampledVarsPb'][varName] = self.distDict[varName].pdf(ndCoordinates)
        self.inputInfo['ProbabilityWeight-'+varName.replace(",","!")] = self.inputInfo['SampledVarsPb'][varName]

    self.inputInfo['PointProbability'] = reduce(mul,self.inputInfo['SampledVarsPb'].values())
    self.inputInfo['SamplerType'] = self.type

  def localFinalizeActualSampling(self,jobObject,model,myInput):
    """
      General function (available to all samplers) that finalize the sampling
      calculation just ended. In this case, The function is aimed to check if
      all the batch calculations have been performed
      @ In, jobObject, instance, an instance of a JobHandler
      @ In, model, model instance, it is the instance of a RAVEN model
      @ In, myInput, list, the generating input
      @ Out, None
    """
    #check if all sampling is done
    if self.jobHandler.isFinished(): self.batchDone = True
    else: self.batchDone = False
    #batchDone is used to check if the sampler should find new points.

  def _addNewPoints(self,SG=None):
    """
      Sort through sparse grid and add any new needed points
      @ In, SG, SparseGrid, optional, sparse grid to comb for new points
      @ Out, None
    """
    if SG is None: SG = self.sparseGrid
    for pt in SG.points()[:]:
      self.pointsNeededToMakeROM.add(pt) #sets won't store redundancies
      if pt not in self.neededPoints and pt not in self.existing.keys():
        self.newSolutionSizeShouldBe+=1
        self.neededPoints.append(pt)

  def _convergence(self,poly,rom,target):
    """
      Checks the convergence of the adaptive index set via one of (someday) several ways, currently "variance"
      @ In, poly, list(int), the polynomial index to check convergence for
      @ In, rom, SupervisedEngine, the GaussPolynomialROM object with respect to which we check convergence
      @ In, target, string, target to check convergence with respect to
      @ Out, impact, float, estimated impact factor for this index set and sparse grid
    """
    if self.convType.lower()=='variance':
      impact = rom.polyCoeffDict[poly]**2 / sum(rom.polyCoeffDict[p]**2 for p in rom.polyCoeffDict.keys())
    #FIXME 'coeffs' has to be updated to fit in the new rework before it can be used.
#    elif self.convType.lower()=='coeffs':
#      #new = self._makeARom(rom.sparseGrid,rom.indexSet).SupervisedEngine[target]
#      tot = 0 #for L2 norm of coeffs
#      if self.oldSG != None:
#        oSG,oSet = self._makeSparseQuad()
#        old = self._makeARom(oSG,oSet).SupervisedEngine[target]
#      else: old=None
#      for coeff in new.polyCoeffDict.keys():
#        if old!=None and coeff in old.polyCoeffDict.keys():
#          n = new.polyCoeffDict[coeff]
#          o = old.polyCoeffDict[coeff]
#          tot+= (n - o)**2
#        else:
#          tot+= new.polyCoeffDict[coeff]**2
#      impact = np.sqrt(tot)
    else: self.raiseAnError(KeyError,'Unexpected convergence criteria:',self.convType)
    return impact

  def _estimateImpact(self,idx):
    """
      Estimates the impact of polynomial with index idx by considering the product of its predecessor impacts.
      @ In, idx, tuple(int), polynomial index
      @ Out, None
    """
    #initialize
    for t in self.targets: self.expImpact[t][idx] = 1.
    have = 0 #tracks the number of preceeding terms I have (e.g., terms on axes have less preceeding terms)
    #create a list of actual impacts for predecessors of idx
    predecessors = {}
    for t in self.targets:
      predecessors[t]=[]
    for i in range(len(self.features)):
      subidx = list(idx)
      if subidx[i]>0:
        subidx[i] -= 1
        for t in self.targets:
          predecessors[t].append(self.actImpact[t][tuple(subidx)])
      else: continue #on an axis or axial plane
    #estimated impact is the product of the predecessor impacts raised to the power of the number of predecessors
    for t in self.targets:
      #raising each predecessor to the power of the predecessors makes a more fair order-of-magnitude comparison
      #  for indices on axes -> otherwise, they tend to be over-emphasized
      self.expImpact[t][idx] = np.prod(np.power(np.array(predecessors[t]),1.0/len(predecessors[t])))

  def _finalizeROM(self,rom=None):
    """
      Initializes final target ROM with necessary objects for training.
      @ In, rom, GaussPolynomailROM object, optional, the rom to initialize, defaults to target rom
      @ Out, None
    """
    if rom == None: rom = self.ROM
    self.raiseADebug('No more samples to try! Declaring sampling complete.')
    #initialize final rom with final sparse grid and index set
    for target,SVL in rom.SupervisedEngine.items():
      SVL.initialize({'SG':self.sparseGrid,
                      'dists':self.dists,
                      'quads':self.quadDict,
                      'polys':self.polyDict,
                      'iSet':self.indexSet,
                      'numRuns':len(self.pointsNeededToMakeROM)-self.unfinished})

  def _findHighestImpactIndex(self,returnValue=False):
    """
      Finds and returns the index with the highest average expected impact factor across all targets
      Can optionally return the value of the highest impact, as well.
      @ In, returnValue, bool, optional, returns the value of the index if True
      @ Out, point, tuple(int), polynomial index with greatest expected effect
    """
    point = None
    avg = 0
    for pt in self.expImpact.values()[0].keys():
      new = sum(self.expImpact[t][pt] for t in self.targets)/len(self.targets)
      if avg < new:
        avg = new
        point = pt
    self.raiseADebug('Highest impact point is',point,'with expected average impact',avg)
    if returnValue: return point,avg
    else: return point

  def _integrateFunction(self,sg,r,i):
    """
      Uses the sparse grid sg to effectively integrate the r-th moment of the model.
      @ In, sg, SparseGrid, sparseGrid object
      @ In, r, int, integer moment
      @ In, i, int, index of target to evaluate
      @ Out, tot, float, approximate integral
    """
    tot=0
    for n in range(len(sg)):
      pt,wt = sg[n]
      if pt not in self.existing.keys():
        self.raiseAnError(RuntimeError,'Trying to integrate with point',pt,'but it is not in the solutions!')
      tot+=self.existing[pt][i]**r*wt
    return tot

  def _makeARom(self,grid,inset):
    """
      Generates a GaussPolynomialRom object using the passed in sparseGrid and indexSet,
      otherwise fundamentally a copy of the end-target ROM.
      @ In, grid, SparseGrid, sparseGrid
      @ In, inset, IndexSet, indexSet
      @ Out, rom, GaussPolynomialROM object, the constructed rom
    """
    #deepcopy prevents overwriting
    rom  = copy.deepcopy(self.ROM) #preserves interpolation requests via deepcopy
    sg   = copy.deepcopy(grid)
    iset = copy.deepcopy(inset)
    sg.messageHandler   = self.messageHandler
    iset.messageHandler = self.messageHandler
    rom.messageHandler  = self.messageHandler
    for svl in rom.SupervisedEngine.values():
      svl.initialize({'SG'   :sg,
                      'dists':self.dists,
                      'quads':self.quadDict,
                      'polys':self.polyDict,
                      'iSet' :iset
                      })
    #while the training won't always need all of solns, it is smart enough to take what it needs
    rom.train(self.solns)
    return rom

  def _makeSparseQuad(self,points=[]):
    """
      Generates a sparseGrid object using the self.indexSet adaptively established points
      as well as and additional points passed in (often the indexSet's adaptive points).
      @ In, points, list(tuple(int)), optional, points
      @ Out, sparseGrid, SparseGrid object, new sparseGrid using self's points plus points' points
    """
    sparseGrid = Quadratures.returnInstance(self.sparseGridType,self)
    iset = IndexSets.returnInstance('Custom',self)
    iset.initialize(self.features,self.importanceDict,self.maxPolyOrder)
    iset.setPoints(self.indexSet.points)
    iset.addPoints(points)
    sparseGrid.initialize(self.features,iset,self.dists,self.quadDict,self.jobHandler,self.messageHandler)
    return sparseGrid

  def _printToLog(self):
    """
      Prints adaptive state of this sampler to the log file.
      @ In, None
      @ Out, None
    """
    self.logCounter+=1
    pl = 4*len(self.features)+1
    f = file(self.logFile,'a')
    f.writelines('===================== STEP %i =====================\n' %self.logCounter)
    f.writelines('\nNumber of Runs: %i\n' %len(self.pointsNeededToMakeROM))
    f.writelines('Error: %1.9e\n' %self.error)
    f.writelines('Features: %s\n' %','.join(self.features))
    f.writelines('\nExisting indices:\n')
    f.writelines('    {:^{}}:'.format('poly',pl))
    for t in self.targets:
      f.writelines('  {:<16}'.format(t))
    f.writelines('\n')
    for idx in self.indexSet.points:
      f.writelines('    {:^{}}:'.format(idx,pl))
      for t in self.targets:
        f.writelines('  {:<9}'.format(self.actImpact[t][idx]))
      f.writelines('\n')
    f.writelines('\nPredicted indices:\n')
    f.writelines('    {:^{}}:'.format('poly',pl))
    for t in self.targets:
      f.writelines('  {:<16}'.format(t))
    f.writelines('\n')
    for idx in self.expImpact.values()[0].keys():
      f.writelines('    {:^{}}:'.format(idx,pl))
      for t in self.targets:
        f.writelines('  {:<9}'.format(self.expImpact[t][idx]))
      f.writelines('\n')
    f.writelines('===================== END STEP =====================\n')
    f.close()

  def _updateQoI(self):
    """
      Updates Reduced Order Models (ROMs) for Quantities of Interest (QoIs), as well as impact parameters and estimated error.
      @ In, None
      @ Out, None
    """
    #add active (finished) points to the sparse grid
    for active in list(self.inTraining):
      #add point to index set
      self.indexSet.accept(active)
      self.sparseGrid = self._makeSparseQuad()
      for t in self.targets:
        del self.expImpact[t][active]
      self.inTraining.remove(active)
    #update all the impacts
    rom = self._makeARom(self.sparseGrid,self.indexSet)
    for poly in self.indexSet.points:
      for t in self.targets:
        impact = self._convergence(poly,rom.SupervisedEngine[t],t)
        self.actImpact[t][poly] = impact

  def _writeConvergencePoint(self,runPoint):
    """
      Writes XML out for this ROM at this point in the run
      @ In, runPoint, int, the target runs for this statepoint
      @ Out, None
    """
    fname = self.studyFileBase+str(runPoint)
    self.raiseAMessage('Preparing to write state %i to %s.xml...' %(runPoint,fname))
    rom = copy.deepcopy(self.ROM)
    self._finalizeROM(rom)
    rom.train(self.solns)
    options = {'filenameroot':fname, 'what':'all'}
    rom.printXML(options)

  def _writePickle(self,runPoint):
    """
      Writes pickle for this ROM at this point in the run
      @ In, runPoint, int, the target runs for this statepoint
      @ Out, None
    """
    fname = self.studyFileBase+str(runPoint)
    self.raiseAMessage('Writing ROM at state %i to %s.pk...' %(runPoint,fname))
    rom = copy.deepcopy(self.ROM)
    self._finalizeROM(rom)
    rom.train(self.solns)
    pickle.dump(rom,file(fname+'.pk','w'))

#
#
#
#
class Sobol(SparseGridCollocation):
  """
    Sobol indexes sampling strategy
  """
  def __init__(self):
    """
      Default Constructor that will initialize member variables with reasonable
      defaults or empty lists/dictionaries where applicable.
      @ In, None
      @ Out, None
    """
    Grid.__init__(self)
    self.type           = 'SobolSampler'
    self.printTag       = 'SAMPLER SOBOL'
    self.assemblerObjects={}    #dict of external objects required for assembly
    self.maxPolyOrder   = None  #L, the relative maximum polynomial order to use in any dimension
    self.sobolOrder     = None  #S, the order of the HDMR expansion (1,2,3), queried from the sobol ROM
    self.indexSetType   = None  #the type of index set to use, queried from the sobol ROM
    self.polyDict       = {}    #varName-indexed dict of polynomial types
    self.quadDict       = {}    #varName-indexed dict of quadrature types
    self.importanceDict = {}    #varName-indexed dict of importance weights
    self.references     = {}    #reference (mean) values for distributions, by var
    self.solns          = None  #pointer to output dataObjects object
    self.ROM            = None  #pointer to sobol ROM
    self.jobHandler     = None  #pointer to job handler for parallel runs
    self.doInParallel   = True  #compute sparse grid in parallel flag, recommended True
    self.existing       = []
    self.distinctPoints = set() #tracks distinct points used in creating this ROM
    self.sparseGridType = 'smolyak'

    self._addAssObject('ROM','1')

  def _localWhatDoINeed(self):
    """
      Used to obtain necessary objects.
      @ In, None
      @ Out, gridDict, dict, the dict listing the needed objects
    """
    gridDict = Grid._localWhatDoINeed(self)
    gridDict['internal'] = [(None,'jobHandler')]
    return gridDict

  def _localGenerateAssembler(self,initDict):
    """
      Used to obtain necessary objects.
      @ In, initDict, dict, dictionary of objects required to initialize
      @ Out, None
    """
    Grid._localGenerateAssembler(self, initDict)
    self.jobHandler = initDict['internal']['jobHandler']
    self.dists = self.transformDistDict()
    for dist in self.dists.values():
      if isinstance(dist,Distributions.NDimensionalDistributions): self.raiseAnError(IOError,'ND Distributions containing the variables in the original input space are  not supported for this sampler!')

  def localInitialize(self):
    """
      Will perform all initialization specific to this Sampler. For instance,
      creating an empty container to hold the identified surface points, error
      checking the optionally provided solution export and other preset values,
      and initializing the limit surface Post-Processor used by this sampler.
<<<<<<< HEAD
      @ In, solutionExport, DataObjects, optional, a PointSet to hold the solution (a list of limit surface points)
=======
      @ In, None
>>>>>>> 8321fd79
      @ Out, None
    """
    SVL = self.readFromROM()
    #make combination of ROMs that we need
    self.targets  = self.ROM.SupervisedEngine.keys()
    SVLs = self.ROM.SupervisedEngine.values()
    self.sobolOrder = SVL.sobolOrder
    self._generateQuadsAndPolys(SVL)
    self.features = SVL.features
    needCombos = itertools.chain.from_iterable(itertools.combinations(self.features,r) for r in range(self.sobolOrder+1))
    self.SQs={}
    self.ROMs={} #keys are [target][combo]
    for t in self.targets: self.ROMs[t]={}
    for combo in needCombos:
      if len(combo)==0:
        continue
      distDict={}
      quadDict={}
      polyDict={}
      imptDict={}
      limit=0
      for c in combo:
        distDict[c]=self.dists[c]
        quadDict[c]=self.quadDict[c]
        polyDict[c]=self.polyDict[c]
        imptDict[c]=self.importanceDict[c]
      iset=IndexSets.returnInstance(SVL.indexSetType,self)
      iset.initialize(combo,imptDict,SVL.maxPolyOrder)
      self.SQs[combo] = Quadratures.returnInstance(self.sparseGridType,self)
      self.SQs[combo].initialize(combo,iset,distDict,quadDict,self.jobHandler,self.messageHandler)
      # initDict is for SVL.__init__()
      initDict={'IndexSet'       :iset.type,        # type of index set
                'PolynomialOrder':SVL.maxPolyOrder, # largest polynomial
                'Interpolation'  :SVL.itpDict,      # polys, quads per input
                'Features'       :','.join(combo),  # input variables
                'Target'         :None}             # set below, per-case basis
      #initializeDict is for SVL.initialize()
      initializeDict={'SG'   :self.SQs[combo],      # sparse grid
                      'dists':distDict,             # distributions
                      'quads':quadDict,             # quadratures
                      'polys':polyDict,             # polynomials
                      'iSet' :iset}                 # index set
      for name,SVL in self.ROM.SupervisedEngine.items():
        initDict['Target']     = SVL.target
        self.ROMs[name][combo] = SupervisedLearning.returnInstance('GaussPolynomialRom',self,**initDict)
        self.ROMs[name][combo].initialize(initializeDict)
        self.ROMs[name][combo].messageHandler = self.messageHandler
    #if restart, figure out what runs we need; else, all of them
    if self.restartData != None:
      self.solns = self.restartData
      self._updateExisting()
    #make combined sparse grids
    self.references={}
    for var in self.features:
      self.references[var]=self.dists[var].untruncatedMean()
    self.pointsToRun=[]
    #make sure reference case gets in there
    newpt = np.zeros(len(self.features))
    for v,var in enumerate(self.features):
      newpt[v] = self.references[var]
    self.pointsToRun.append(tuple(newpt))
    self.distinctPoints.add(tuple(newpt))
    #now do the rest
    for combo,rom in utils.first(self.ROMs.values()).items(): #each target is the same, so just for each combo
      SG = rom.sparseGrid #they all should have the same sparseGrid
      SG._remap(combo)
      for l in range(len(SG)):
        pt,wt = SG[l]
        newpt = np.zeros(len(self.features))
        for v,var in enumerate(self.features):
          if var in combo: newpt[v] = pt[combo.index(var)]
          else: newpt[v] = self.references[var]
        newpt=tuple(newpt)
        self.distinctPoints.add(newpt)
        if newpt not in self.pointsToRun:# and newpt not in existing: #the second half used to be commented...
          self.pointsToRun.append(newpt)
    self.limit = len(self.pointsToRun)
    self.raiseADebug('Needed points: %i' %self.limit)
    initdict={'ROMs':None,
              'SG':self.SQs,
              'dists':self.dists,
              'quads':self.quadDict,
              'polys':self.polyDict,
              'refs':self.references,
              'numRuns':len(self.distinctPoints)}
    for target in self.targets:
      initdict['ROMs'] = self.ROMs[target]
      self.ROM.SupervisedEngine[target].initialize(initdict)

  def localGenerateInput(self,model,myInput):
    """
      Function to select the next most informative point for refining the limit
      surface search.
      After this method is called, the self.inputInfo should be ready to be sent
      to the model
      @ In, model, model instance, an instance of a model
<<<<<<< HEAD
      @ In, oldInput, list, a list of the original needed inputs for the model (e.g. list of files, etc.)
=======
      @ In, myInput, list, a list of the original needed inputs for the model (e.g. list of files, etc.)
>>>>>>> 8321fd79
      @ Out, None
    """
    found=False
    while not found:
      try: pt = self.pointsToRun[self.counter-1]
      except IndexError: raise utils.NoMoreSamplesNeeded
      if pt in self.existing:
        self.raiseADebug('point found in restart:',pt)
        self.counter+=1
        if self.counter==self.limit: raise utils.NoMoreSamplesNeeded
        continue
      else:
        self.raiseADebug('point found to run:',pt)
        found=True
        for v,varName in enumerate(self.features):
          # compute the SampledVarsPb for 1-D distribution
          if self.variables2distributionsMapping[varName]['totDim'] == 1:
            for key in varName.strip().split(','):
              self.values[key] = pt[v]
            self.inputInfo['SampledVarsPb'][varName] = self.distDict[varName].pdf(pt[v])
            self.inputInfo['ProbabilityWeight-'+varName.replace(",","-")] = self.inputInfo['SampledVarsPb'][varName]
          # compute the SampledVarsPb for N-D distribution
          elif self.variables2distributionsMapping[varName]['totDim'] > 1 and self.variables2distributionsMapping[varName]['reducedDim'] == 1:
            dist = self.variables2distributionsMapping[varName]['name']
            ndCoordinates = np.zeros(len(self.distributions2variablesMapping[dist]))
            positionList = self.distributions2variablesIndexList[dist]
            for varDict in self.distributions2variablesMapping[dist]:
              var = utils.first(varDict.keys())
              position = utils.first(varDict.values())
              location = -1
              for key in var.strip().split(','):
                if key in self.features:
                  location = self.features.index(key)
                  break
              if location > -1:
                ndCoordinates[positionList.index(position)] = pt[location]
              else:
                self.raiseAnError(IOError,'The variables ' + var + ' listed in sobol sampler, but not used in the ROM!' )
              for key in var.strip().split(','):
                self.values[key] = pt[location]
            self.inputInfo['SampledVarsPb'][varName] = self.distDict[varName].pdf(ndCoordinates)
            self.inputInfo['ProbabilityWeight-'+varName.replace(",","!")] = self.inputInfo['SampledVarsPb'][varName]

        self.inputInfo['PointProbability'] = reduce(mul,self.inputInfo['SampledVarsPb'].values())
        self.inputInfo['SamplerType'] = 'Sparse Grids for Sobol'
#
#
#
#
class AdaptiveSobol(Sobol,AdaptiveSparseGrid):
  """
    Adaptive Sobol sampler to obtain points adaptively for training a HDMR ROM.
  """
  def __init__(self):
    """
      The constructor.
      @ In, None
      @ Out, None
    """
    Sobol.__init__(self)

    #identification
    self.type            = 'AdaptiveSobolSampler'
    self.printTag        = 'SAMPLER ADAPTIVE SOBOL'
    self.stateCounter    = 0       #counts number of times adaptive step moves forward

    #input parameters
    self.maxSobolOrder   = None    #largest dimensionality of a subset combination
    #self.maxPolyOrder    = None   #largest polynomial order to use in subset sparse grids #TODO maybe someday
    self.maxRuns         = None    #most runs to allow total before quitting
    self.convValue       = None    #value to converge adaptive sampling to
    self.tweakParam      = 1.0     #ranges 0 (only polynomials) to 2 (only subsets)
    self.statesFile      = None    #file to log the progression of the adaptive sampling
    self.subVerbosity    = 'quiet' #verbosity level for the ROMs, samplers, dataobjects created within this sampler

    #assembly objects
    self.solns           = None    #solution database, PointSet data object
    self.ROM             = None    #HDMR rom that will be constructed with the samples found here

    #storage dictionaries
    self.ROMs            = {} #subset reduced-order models by target,subset: self.ROMs[target][subset]
    self.SQs             = {} #stores sparse grid quadrature objects
    self.samplers        = {} #stores adaptive sparse grid sampling objects
    self.romShell        = {} #stores Model.ROM objects for each subset
    self.iSets           = {} #adaptive index set objects by target,subset
    self.pointsNeeded    = {} #by subset, the points needed for next step in adaptive SG sampler
    self.pointsCollected = {} #by subset, the points collected for next stip in adaptive SG sampler
    self.subsets         = {} #subset gPC ROMs to be used in full HDMR ROM that have at least started training
    self.references      = {} #mean-value cut reference points by variable
    self.useSet          = {} #accepted subsets and the associated ROMs, as useSet[subset][target]

    #convergence parameters
    self.subsetImpact    = {}    #actual impact on variance by subset combo
    self.subsetExpImpact = {}    #estimated impact on variance by subset combo
    self.done            = False #boolean to track if we've converged, or gone over limit
    self.distinctPoints  = set() #list of points needed to make this ROM, for counting purposes
    self.numConverged    = 0     #tracking for persistance
    self.persistence     = 2     #set in input, the number of successive converges to require

    #convergence study
    self.doingStudy      = False  #true if convergenceStudy node defined for sampler
    self.studyFileBase   = 'out_' #can be replaced in input, not used if not doingStudy
    self.studyPoints     = []     #list of ints, runs at which to record a state
    self.studyPickle     = False  #if true, creates a pickle of rom at statepoints

    #attributes
    self.features        = None #ROM features of interest, also input variable list
    self.targets         = None #ROM outputs of interest

    #point lists
    self.existing        = {}       #points from restart and calculations, and their solutions
    self.sorted          = []       #points that have been sorted into appropriate objects
    self.submittedNotCollected = [] #list of points that have been generated but not collected
    self.inTraining      = []       #usually just one tuple, unless multiple items in simultaneous training

    self._addAssObject('TargetEvaluation','1')

  def localInputAndChecks(self,xmlNode):
    """
      Class specific xml inputs will be read here and checked for validity.
      @ In, xmlNode, xml.etree.ElementTree.Element, The xml element node that will be checked against the available options specific to this Sampler.
      @ Out, None
    """
    Sobol.localInputAndChecks(self,xmlNode)
    conv = xmlNode.find('Convergence')
    studyNode = xmlNode.find('convergenceStudy')
    if conv is None: self.raiseAnError(IOError,'"Convergence" node not found in input!')
    #self.convType      = conv.get('target',None) #TODO not implemented.  Currently only does variance.
    for child in conv:
      if   child.tag == 'relTolerance'   : self.convValue     = float(child.text)
      elif child.tag == 'maxRuns'        : self.maxRuns       =   int(child.text)
      elif child.tag == 'maxSobolOrder'  : self.maxSobolOrder =   int(child.text)
      #elif child.tag== 'maxPolyOrder'   : self.maxPolyOrder  =   int(child.text) #TODO someday maybe.
      elif child.tag == 'progressParam'  : self.tweakParam    = float(child.text)
      elif child.tag == 'logFile'        : self.statesFile    =  file(child.text,'w')
      elif child.tag == 'subsetVerbosity': self.subVerbosity  =       child.text.lower()
    if not 0 <= self.tweakParam <= 2:
      self.raiseAnError(IOError,'progressParam must be between 0 (only add polynomials) and 2 (only add subsets) (default 1).  Input value was',self.tweakParam,'!')
    if self.subVerbosity not in ['debug','all','quiet','silent']:
      self.raiseAWarning('subsetVerbosity parameter not recognized:',self.subVerbosity,' -> continuing with "quiet"')
      self.subVerbosity = 'quiet'
    if studyNode is not None:
      self.doingStudy = True
      self.studyPoints = studyNode.find('runStatePoints').text
      filebaseNode = studyNode.find('baseFilename')
      self.studyPickle = studyNode.find('pickle') is not None
      if filebaseNode is None:
        self.raiseAWarning('No baseFilename specified in convergenceStudy node!  Using "%s"...' %self.studyFileBase)
      else:
        self.studyFileBase = studyNode.find('baseFilename').text
      if self.studyPoints is None:
        self.raiseAnError(IOError,'convergenceStudy node was included, but did not specify the runStatePoints node!')
      else:
        try:
          self.studyPoints = list(int(i) for i in self.studyPoints.split(','))
        except ValueError as e:
          self.raiseAnError(IOError,'Convergence state point not recognizable as an integer!',e)
        self.studyPoints.sort()

  def localInitialize(self):
    """
      Will perform all initialization specific to this Sampler. For instance,
      creating an empty container to hold the identified surface points, error
      checking the optionally provided solution export and other preset values,
      and initializing the limit surface Post-Processor used by this sampler.
<<<<<<< HEAD
      @ In, solutionExport, DataObjects, optional, a PointSet to hold the solution (a list of limit surface points)
=======
      @ In, None
>>>>>>> 8321fd79
      @ Out, None
    """
    #set up assembly-based objects
    self.solns = self.assemblerDict['TargetEvaluation'][0][3]
    self.ROM   = self.assemblerDict['ROM'][0][3]
    SVLs = self.ROM.SupervisedEngine.values()
    SVL = SVLs[0]
    self.features = SVL.features
    self.targets = self.ROM.initializationOptionDict['Target'].split(',')
    for t in self.targets:
      self.ROMs[t]            = {}
      self.subsetImpact[t]    = {}
    #generate quadratures and polynomials
    self._generateQuadsAndPolys(SVL)
    #set up reference case
    for var,dist in self.dists.items():
      self.references[var] = dist.untruncatedMean()
    #set up first subsets, the mono-dimensionals
    self.firstCombos = list(itertools.chain.from_iterable(itertools.combinations(self.features,r) for r in [0,1]))
    for c in self.firstCombos[:]:
      #already did reference case, so remove it
      if len(c)<1:
        self.firstCombos.remove(c)
        continue
      self._makeSubsetRom(c)
      self.inTraining.append( ('poly',c,self.samplers[c]._findHighestImpactIndex()) )
      #get the points needed to push this subset forward
      self._retrieveNeededPoints(c)
    #update the solution storage array
    self._updateExisting()
    #set up the nominal point for a run
    #  Note: neededPoints is not going to be the main method for queuing points, but it will take priority.
    self.neededPoints = [tuple(self.references[var] for var in self.features)]

  def localStillReady(self,ready):
    """
      Determines if sampler is prepared to provide another input.  If not, and
      if jobHandler is finished, this will end sampling.
      @ In,  ready, bool, a boolean representing whether the caller is prepared for another input.
      @ Out, ready, bool, a boolean representing whether the caller is prepared for another input.
    """
    #if we've already capped runs or are otherwise done, return False
    if self.done:
      self.raiseADebug('Sampler is already done; no more runs available.')
      return False
    #if for some reason we're not ready already, just return that
    if not ready: return ready
    #collect points that have been run
    self._sortNewPoints()
    #if starting set of points is not done, just return
    if len(self.neededPoints)>0: return True
    #look for any new points to run, if we don't have any
    while sum(len(self.pointsNeeded[s[1]]) for s in self.inTraining)<1:
      #since we don't need any points to sample, we can train
      for item in self.inTraining:
        sub = item[1]
        # whether we were training a poly or a new subset, we need to update the subset
        self._updateSubset(sub)
      # now that we've updated the subsets, we can train them and update the actual and expected impacts
      for item in self.inTraining:
        sub = item[1]
        #train it
        self.samplers[sub]._finalizeROM()
        self.romShell[sub].train(self.samplers[sub].solns)
        #update the actual impacts
        for t in self.targets:
          self.subsetImpact[t][sub] = self._calcActualImpact(sub,t)
          if sub in self.subsetExpImpact.keys(): del self.subsetExpImpact[sub]
        #add new/update expected impacts of subsets
        self._generateSubsets(sub)
        #remove this item from the training queue
        self.inTraining.remove(item)
      #are we at maxRuns?  If so, we need to be done.
      if self.maxRuns is not None and len(self.distinctPoints)>self.maxRuns:
        self.raiseAMessage('Maximum runs reached!  No new polynomials or subsets will be added...')
        self._earlyExit()
        return False
      #get next-most influential poly/subset to add, update global error estimate
      which, toDoSub, poly = self._getLargestImpact()
      self.raiseAMessage('Next: %6s %8s%12s' %(which,','.join(toDoSub),str(poly)),'| error: %1.4e' %self.error,'| runs: %i' %len(self.distinctPoints))
      if self.statesFile is not None: self._printState(which,toDoSub,poly)
      #if doing a study and past a statepoint, record the statepoint
      if self.doingStudy:
        while len(self.studyPoints)>0 and len(self.distinctPoints) > self.studyPoints[0]:
          self._writeConvergencePoint(self.studyPoints[0])
          if self.studyPickle: self._writePickle(self.studyPoints[0])
          #remove the point
          if len(self.studyPoints)>1: self.studyPoints=self.studyPoints[1:]
          else: self.studyPoints = []
      #are we converged?
      if self.error < self.convValue:
        self.raiseAMessage('Convergence achieved!  No new polynomials or subsets will be added...')
        self._earlyExit()
        return False
      #otherwise, we're not done...
      #  -> use the information from _getLargestImpact to add either a poly or a subset
      if which == 'poly':
        self.inTraining.append(('poly',toDoSub,self.samplers[toDoSub]._findHighestImpactIndex()))
        samp = self.samplers[toDoSub]
        #add the poly to the subset sampler's training queue
        samp.inTraining.add(self.inTraining[-1][2])
        #add new necessary points to subset sampler
        samp._addNewPoints(samp._makeSparseQuad([self.inTraining[-1][2]]))
        #get those new needed points and store them locally
        self._retrieveNeededPoints(toDoSub)
      elif which == 'subset':
        self._makeSubsetRom(toDoSub)
        for t in self.targets: #TODO might be redundant, if you're cleaning up code.
          self.ROMs[t][toDoSub] = self.romShell[toDoSub].SupervisedEngine[t]
        self.inTraining.append(('subset',toDoSub,self.romShell[toDoSub]))
        #get initial needed points and store them locally
        self._retrieveNeededPoints(toDoSub)
    #END while loop
    #if all the points we need are currently submitted but not collected, we have no points to offer
    if not self._havePointsToRun(): return False
    #otherwise, we can submit points!
    return True

  def localGenerateInput(self,model,oldInput):
    """
      Function to select the next most informative point for refining the limit
      surface search.
      After this method is called, the self.inputInfo should be ready to be sent
      to the model
      @ In, model, model instance, an instance of a model
      @ In, oldInput, list, a list of the original needed inputs for the model (e.g. list of files, etc.)
      @ Out, None
    """
    #note: pointsNeeded is the collection of points needed by sampler,
    #      while neededPoints is just the reference point that needs running
    #if there's a point that THIS sampler needs, prioritize it
    if len(self.neededPoints)>0:
      pt = self.neededPoints.pop()
    #otherwise, take from the highest-impact sampler's needed points
    else:
      #pointsNeeded is in order from least to most impactful, so list reverse of keys.
      subsets = self.pointsNeeded.keys()
      subsets.reverse()
      #now they're in order of impact.  Look for the next point to run.
      found = False
      for sub in subsets:
        for p in self.pointsNeeded[sub]:
          pt = self._expandCutPoint(sub,p)
          if pt not in self.submittedNotCollected:
            self.submittedNotCollected.append(pt)
            found = True
            break
        if found: break
      if not found:
        #this should not occur, but is a good sign something went wrong in developing.
        self.raiseAnError(RuntimeError,'No point was found to generate!  This should not be possible...')
    #add the number of necessary distinct points to a set (so no duplicates).
    self.distinctPoints.add(pt)
    for v,varName in enumerate(self.features):
      # compute the SampledVarsPb for 1-D distribution
      if self.variables2distributionsMapping[varName]['totDim'] == 1:
        for key in varName.strip().split(','):
          self.values[key] = pt[v]
        self.inputInfo['SampledVarsPb'][varName] = self.distDict[varName].pdf(pt[v])
        self.inputInfo['ProbabilityWeight-'+varName.replace(",","-")] = self.inputInfo['SampledVarsPb'][varName]
      # compute the SampledVarsPb for N-D distribution
      elif self.variables2distributionsMapping[varName]['totDim'] > 1 and self.variables2distributionsMapping[varName]['reducedDim'] == 1:
        dist = self.variables2distributionsMapping[varName]['name']
        ndCoordinates = np.zeros(len(self.distributions2variablesMapping[dist]))
        positionList = self.distributions2variablesIndexList[dist]
        for varDict in self.distributions2variablesMapping[dist]:
          var = utils.first(varDict.keys())
          position = utils.first(varDict.values())
          location = -1
          for key in var.strip().split(','):
            if key in self.features:
              location = self.features.index(key)
              break
          if location > -1:
            ndCoordinates[positionList.index(position)] = pt[location]
          else:
            self.raiseAnError(IOError,'The variables ' + var + ' listed in adaptive sobol sampler, but not used in the ROM!' )
          for key in var.strip().split(','):
            self.values[key] = pt[location]
        self.inputInfo['SampledVarsPb'][varName] = self.distDict[varName].pdf(ndCoordinates)
        self.inputInfo['ProbabilityWeight-'+varName.replace(",","!")] = self.inputInfo['SampledVarsPb'][varName]

    self.inputInfo['PointProbability'] = reduce(mul,self.inputInfo['SampledVarsPb'].values())
    self.inputInfo['SamplerType'] = 'Adaptive Sparse Grids for Sobol'

  def _addPointToDataObject(self,subset,point):
    """
      Adds a cut point to the data object for the subset sampler.
      @ In, subset, tuple(string), the cut point
      @ In, point, tuple(int), the cut point to add
      @ Out, None
    """
    pointSet = self.samplers[subset].solns
    #first, check if the output is in the subset's existing solution set already
    if point in self.samplers[subset].existing.keys():
      output = self.samplers[subset].existing[point]
    #if not, get it locally, but it costs more because we have to expand the cut point
    else:
      output = self.existing[self._expandCutPoint(subset,point)]
      self.samplers[subset].existing[point] = output
    #add the point to the data set.
    for v,var in enumerate(subset):
      pointSet.updateInputValue(var,point[v])
    for v,var in enumerate(self.targets):
      pointSet.updateOutputValue(var,output[v])

  def _calcActualImpact(self,subset,target):
    """
      Calculates the total impact of the current set.
      @ In, subset, tuple(str), new subset for which impact is considered
      @ Out, _calcActualImpact, float, the "error" reduced by acquiring the new point
    """
    #add the new term to the use set
    if subset not in self.useSet.keys(): self.useSet[subset] = {}
    self.useSet[subset][target] = self.ROMs[target][subset]
    #compute the impact as the contribution to the variance
    ### SAVING for FUTURE: attempt at improving Adaptive Sobol algorithm.
    # The problem is, until the (1,1,1,...,1) point is in the index set, it
    # claims a sensitivity of 0 for that subset (rightfully so), but that leads
    # into a problem searching unless you start with tensor [0,1] indices.
    #copyShell = copy.deepcopy(self.ROM)
    #copyShell.SupervisedEngine = {}
    #for targ,rom in self.ROM.SupervisedEngine.items():
    #  copyShell.SupervisedEngine[targ] = copy.deepcopy(rom)
    #copyROM =  copyShell.SupervisedEngine[target]
    #self._finalizeROM(rom=copyShell,include=[subset])
    #copyShell.train(self.solns)
    #sens,partVar = copyROM.getSensitivities()
    #if subset not in sens.keys(): return 0 #TODO will this result in a bad search?
    #TODO FIXME why is this not working, since I'm using "full" as the index set starter?
    #return sens[subset]
    ### END SAVING
    totvar = 0
    for s in self.useSet.keys():
      totvar += self.ROMs[target][s].__variance__()
    #avoid div by 0 error
    if totvar > 0:
      return self.ROMs[target][subset].__variance__()/totvar
    else:
      return self.ROMs[target][subset].__variance__()

  def _calcExpImpact(self,subset,target):
    """
      Estimates the importance (impact) of the subset, based on its predecessors
      @ In, subset, tuple(str), the subset spanning the cut plane of interest
      @ In, target, str, target to estimate impact for
      @ Out, impact, float, the expected impact
    """
    #estimate impact as the product of predecessors
    #TODO this could be improved for higher dimensions, ie s(a,b,c) = s(a)*s(b)*s(c) or s(a,b)*s(c) or ?
    #for now, using product of all of the immediate predecessors, which seems to be an okay guess
    impact = 1
    for sub in self.useSet.keys():
      #only use immediate predecessor
      if len(sub)<len(subset)-1: continue
      #use builtin set mechanics to figure out if "sub" is a subset of "subset"
      if set(sub).issubset(set(subset)): #confusing naming!  if sub is a predecessor of subset...
        impact*=self.subsetImpact[target][sub]
    return impact

  def _checkCutPoint(self,subset,pt):
    """
      Determines if a point is in the cut set for the features in the subset.
      @ In, subset, tuple(str), desired subset features
      @ In, pt, tuple(float), the full point
      @ Out, _checkCutPoint, bool, True if pt only varies from reference in dimensions within the subset
    """
    for v,var in enumerate(self.features):
      if var in subset: continue #it's okay to vary if you're in the subset
      if pt[v] != self.references[var]: #we're outside the cut plane.
        return False
    return True #only if nothing outside the cut plane

  def _expandCutPoint(self,subset,pt):
    """
      Takes a trimmed point from the cut plane and expands it to include the reference values.
      @ In, subset, tuple(str), the subset describing this cut plane
      @ In, pt, tuple(float), the trimmed cutpoint to expand
      @ Out, full, tuple(float), full expanded points
    """
    #initialize full point
    full = np.zeros(len(self.features))
    for v,var in enumerate(self.features):
      #if it's a varying point (spanned by the subset), keep its value
      if var in subset: full[v] = pt[subset.index(var)]
      #else, use the reference value
      else: full[v] = self.references[var]
    return tuple(full)

  def _extractCutPoint(self,subset,pt):
    """
      Trims the dimensionality of pt to the cut plane spanning subset
      @ In, subset, tuple(str), the cut plane to trim to
      @ In, pt, tuple(float), the point to extract
      @ Out, cutInp, tuple, tuple(pt,vals) -> extracted point with cardinality equal to the subset cardinality
    """
    #slightly faster all in one line.
    cutInp = tuple(pt[self.features.index(var)] for var in subset)
    return cutInp

  def _earlyExit(self):
    """
      In the event the sampler has to terminate before normal completion, this helps to assure
      a usable set of ROMs make it to the HDMR ROM.
      @ In, None
      @ Out, None
    """
    #remove unfinished subsets
    toRemove = []
    for subset in self.ROMs.values()[0]:
      if subset not in self.useSet.keys():
        toRemove.append(subset)
    for subset in toRemove:
      for t in self.targets:
        del self.ROMs[t][subset]
    #finalize subsets
    for sub in self.useSet.keys():
      self._finalizeSubset(sub)
    #set completion trigger
    self.done = True
    #note any missing statepoints if doing convergence study
    if self.doingStudy and len(self.studyPoints)>0:
      self.raiseAWarning('In the convergence study, the following numbers of runs were not reached:',self.studyPoints)
    #set up HDMRRom for training
    self._finalizeROM()

  def _finalizeROM(self,rom=None,include=[]):
    """
      Delivers necessary structures to the HDMRRom object
      @ In, rom, HDMRRom object, optional, rom to finalize before training, defaults to target rom
      @ In, include, list[str], optional, subsets to optionally exclude from trimming
      @ Out, None
    """
    if rom == None: rom = self.ROM
    initDict = {'ROMs':None, # multitarget requires setting individually, below
                'SG':self.SQs,
                'dists':self.dists,
                'quads':self.quadDict,
                'polys':self.polyDict,
                'refs':self.references,
                'numRuns':len(self.distinctPoints)}
    #initialize each HDMRRom object in the ROM
    for target in self.targets:
      initDict['ROMs'] = copy.deepcopy(self.ROMs[target])
      #remove unfinished subsets
      for subset in self.ROMs.values()[0]:
        if subset not in self.useSet.keys() and subset not in include:
          del initDict['ROMs'][subset]
      rom.SupervisedEngine[target].initialize(initDict)

  def _finalizeSubset(self,subset):
    """
      On completion, finalizes the subset by initializing the associated ROM.
      @ In, subset, tuple(str), subset to finalize
      @ Out, None
    """
    sampler = self.samplers[subset]
    #add collected points to sampler's data object, just in case one's missing.  Could be optimized.
    for pt in self.pointsCollected[subset]:
      self._addPointToDataObject(subset,pt)
    #finalize the subset ROM
    sampler._finalizeROM()
    #train the ROM
    self.romShell[subset].train(sampler.solns)
    #store rom in dedicated use set
    for target in self.targets:
      self.useSet[subset][target] = self.romShell[subset].SupervisedEngine[target]

  def _generateSubsets(self,subset):
    """
      Returns a list of the possible subset combinations available, and estimates their impact
      @ In, subset, tuple(str), the leading subset to add more subsets from
      @ Out, None
    """
    #get length of subset
    l = len(subset)
    #we want all combinations of subsets using subset and adding only one more
    #first, get all possible combinations of that length
    #TODO this is wasteful, but I don't know a better way.
    potential = itertools.combinations(self.features,l+1)
    #if all the subset dimensions are in the potential, then it could possibly be used
    #but don't include if it's already there, or if it's in training.
    use = []
    self.raiseADebug('Generating subsets on',subset,'...')
    for p in potential:
      if all(i in p for i in subset):
        if p not in self.useSet.keys():
          if p not in list(s[1] for s in self.inTraining):
            use.append(p)
    if len(use)<1:
      self.raiseADebug('    no new potentials found.')
      return
    #now, look for ones that have all necessary subsets in the use set.
    for p in use:
      if len(p)>self.maxSobolOrder:
        self.raiseADebug('        Discarded',p,'for too large subset cardinality.')
        continue
      #to be included, p needs all of its precedents of lower cardinality to be in the useSet already.
      neededPrecedents = list(itertools.combinations(p,len(p)-1))
      if all(c in self.useSet.keys() for c in neededPrecedents):
        self.raiseADebug('  Adding subset:',p)
        self._makeSubsetRom(p)
        #get expected impact - the max impact among from the targets
        self.subsetExpImpact[p] = max(abs(self._calcExpImpact(p,t)) for t in self.targets)
    #now order the expected impacts so that lowest is first (-1 is highest)
    toSort = zip(self.subsetExpImpact.keys(),self.subsetExpImpact.values())
    toSort.sort(key=itemgetter(1))
    #restore them to the ordered dict.
    self.subsetExpImpact = OrderedDict()
    for key, impact in toSort:
      self.subsetExpImpact[key] = impact

  def _getLargestImpact(self):
    """
      Looks through potential subsets and existing subsets for the most effective polynomial to add
      @ In, None
      @ Out, _getLargestImpact, (str, tuple(str), item ), either 'poly' or 'subset' along with the corresponding subset and either the poly or ''
    """
    #track the total error while we do this
    self.error = 0
    #storage for most impactful polynomial: its impact, the subset it belongs to, and the polynomial index
    maxPolyImpact = 0
    maxPolySubset = None
    poly = None
    #find most effective polynomial among existing subsets
    for subset in self.useSet.keys():
      #if it's already in training, move along
      if any(subset == s[1] for s in self.inTraining): continue
      pt,imp =  self.samplers[subset]._findHighestImpactIndex(returnValue = True)
      #apply tweaking parameter for favoring either polys or subsets
      imp = imp**self.tweakParam * (sum(self.subsetImpact[t][subset] for t in self.targets)/len(self.targets))**(2.-self.tweakParam)
      #update global estimated error
      self.error+=imp
      #update max if necessary
      if maxPolyImpact < imp:
        maxPolyImpact = imp
        maxPolySubset = subset
        poly = pt
    #storage for the most impactful subset: its impact, and the subset
    maxSubsetImpact = 0
    maxSubset = None
    #find the expected most effective subset among potential subsets
    for subset,expImp in self.subsetExpImpact.items():
      #if it's already in training, move along
      if any(subset == s[1] for s in self.inTraining): continue
      #apply favoring tweaking parameter - take abs() to assure fair comparison
      expImp = abs(expImp)**(2.-self.tweakParam)
      #update global expected error remaining
      self.error+=expImp
      #update max if necessary
      if maxSubsetImpact < expImp:
        maxSubsetImpact = expImp
        maxSubset = subset
    #which champion (poly or subset) is more significant? Slightly favour polynomials as a tiebreaker
    if maxPolySubset is None and maxSubset is None:
      self.raiseAnError(RuntimeError,'No polynomials or subsets found to consider!')
    if maxPolyImpact >= maxSubsetImpact:
      self.raiseADebug('Most impactful is resolving subset',maxPolySubset)
      return 'poly',maxPolySubset,poly
    else:
      self.raiseADebug('Most impactful is adding subset',maxSubset)
      return 'subset',maxSubset,''

  def _havePointsToRun(self):
    """
      Determines if there are points to submit to the jobHandler.
      @ In, None
      @ Out, _havePointsToRun, bool, true if there are points to run
    """
    #check if there's any subsets in the useSet that need points run, that haven't been queued
    for subset in self.useSet.keys():
      for pt in self.pointsNeeded[subset]:
        if self._expandCutPoint(subset,pt) not in self.submittedNotCollected:
          return True
    #check if there's anything in training that needs points run, that haven't been queued
    for item in self.inTraining:
      subset = item[1]
      for pt in self.pointsNeeded[subset]:
        if self._expandCutPoint(subset,pt) not in self.submittedNotCollected:
          return True
    #if not, we have nothing to run.
    return False

  def _makeCutDataObject(self,subset):
    """
      Creates a new PointSet dataobject for a cut subset
      @ In, subset, tuple(str), the subset to make the object for
      @ Out, dataObject, DataObject object, data object with cut points
    """
    #create a new data ojbect
    dataObject = DataObjects.returnInstance('PointSet',self)
    dataObject.type ='PointSet'
    #write xml to set up data object
    #  -> name it the amalgamation of the subset parts
    node = ET.Element('PointSet',{'name':'-'.join(subset),'verbosity':self.subVerbosity})
    inp = ET.Element('Input')
    inp.text = ','.join(s for s in subset)
    node.append(inp)
    out = ET.Element('Output')
    out.text = ','.join(self.targets)
    node.append(out)
    #initialize the data object
    dataObject.readXML(node,self.messageHandler)
    return dataObject

  def _makeSubsetRom(self,subset):
    """
      Constructs a ROM for the given subset (but doesn't train it!).
      @ In, subset, tuple(string), subset for cut plane
      @ Out, None
    """
    verbosity = self.subVerbosity #sets verbosity of created RAVEN objects
    SVL = self.ROM.SupervisedEngine.values()[0] #an example SVL for most parameters
    #replicate "normal" construction of the ROM
    distDict={}
    quadDict={}
    polyDict={}
    imptDict={}
    limit=0
    dists = {}
    #make use of the keys to get the distributions, quadratures, polynomials, importances we want
    for c in subset:
      distDict[c] = self.dists[c]
      dists[c] = self.dists[c]
      quadDict[c] = self.quadDict[c]
      polyDict[c] = self.polyDict[c]
      imptDict[c] = self.importanceDict[c]
    #instantiate an adaptive index set for this ROM
    iSet = IndexSets.returnInstance('AdaptiveSet',self)
    iSet.initialize(subset,imptDict,self.maxPolyOrder,full=True)
    iSet.verbosity=verbosity
    #instantiate a sparse grid quadrature
    self.SQs[subset] = Quadratures.returnInstance(self.sparseGridType,self)
    self.SQs[subset].initialize(subset,iSet,distDict,quadDict,self.jobHandler,self.messageHandler)
    #instantiate the SVLs.  Note that we need to call both __init__ and initialize with dictionaries.
    for target in self.targets:
      initDict = {'IndexSet'       : iSet.type,
                  'PolynomialOrder': SVL.maxPolyOrder,
                  'Interpolation'  : SVL.itpDict,
                  'Features'       : ','.join(subset),
                  'Target'         : target}
      self.ROMs[target][subset] = SupervisedLearning.returnInstance('GaussPolynomialRom',self,**initDict)
      initializeDict = {'SG'       : self.SQs[subset],
                        'dists'    : distDict,
                        'quads'    : quadDict,
                        'polys'    : polyDict,
                        'iSet'     : iSet}
      self.ROMs[target][subset].initialize(initializeDict)
      self.ROMs[target][subset].messageHandler = self.messageHandler
      self.ROMs[target][subset].verbosity = verbosity
    #instantiate the shell ROM that contains the SVLs
    #   NOTE: the shell is only needed so we can call the train method with a data object.
    self.romShell[subset] = Models.returnInstance('ROM',{},self)
    self.romShell[subset].subType = 'GaussPolynomialRom'
    self.romShell[subset].messageHandler = self.messageHandler
    self.romShell[subset].verbosity = verbosity
    self.romShell[subset].initializationOptionDict['Target']=','.join(self.targets)
    self.romShell[subset].initializationOptionDict['Features']=','.join(subset)
    self.romShell[subset].initializationOptionDict['IndexSet']='TotalDegree'
    self.romShell[subset].initializationOptionDict['PolynomialOrder']='1'
    #coordinate SVLs
    for t in self.targets:
      self.romShell[subset].SupervisedEngine[t] = self.ROMs[t][subset]
    #instantiate the adaptive sparse grid sampler for this rom
    samp = returnInstance('AdaptiveSparseGrid',self)
    samp.messageHandler = self.messageHandler
    samp.verbosity      = verbosity
    samp.doInParallel   = self.doInParallel #TODO can't be set by user.
    samp.jobHandler     = self.jobHandler
    samp.convType       = 'variance'
    samp.maxPolyOrder   = self.maxPolyOrder
    samp.distDict       = distDict
    samp.dists          = dists
    samp.assemblerDict['ROM']              = [['','','',self.romShell[subset]]]
    soln = self._makeCutDataObject(subset)
    samp.assemblerDict['TargetEvaluation'] = [['','','',soln]]
    for var in subset: samp.axisName.append(var)
    samp.localInitialize()
    samp.printTag = 'ASG:('+','.join(subset)+')'
    #propogate sparse grid back from sampler #TODO self.SQs might not really be necessary.
    self.SQs[subset] = samp.sparseGrid
    for target in self.targets:
      self.ROMs[target][subset].sparseGrid  = samp.sparseGrid
    self.samplers[subset] = samp
    #initialize pointsNeeded and pointsCollected databases
    self.pointsNeeded[subset] = []
    self.pointsCollected[subset] = []
    #sort already-solved points
    for inp in self.sorted:
      if self._checkCutPoint(subset,inp):
        #get the solution
        soln = self.existing[inp]
        #get the cut point
        cinp = self._extractCutPoint(subset,inp)
        self.samplers[subset].existing[cinp] = soln
        self.pointsCollected[subset].append(cinp)
        self._addPointToDataObject(subset,cinp)
    #get the points needed by the subset samplers and store them locally
    self._retrieveNeededPoints(subset)
    #advance the subset forward if it doesn't have needed points
    if len(self.pointsNeeded[subset])<1:
      self._updateSubset(subset)

  def _printState(self,which,toDoSub,poly):
    """
      Debugging tool.  Prints status of adaptive steps. Togglable in input by specifying logFile.
      @ In, which, string, the type of the next addition to make by the adaptive sampler: poly, or subset
<<<<<<< HEAD
      @ In, todoSub, tuple(str), the next subset that will be resolved as part of the adaptive sampling
=======
      @ In, toDoSub, tuple(str), the next subset that will be resolved as part of the adaptive sampling
>>>>>>> 8321fd79
      @ In, poly, tuple(int), the polynomial within the next subset that will be added to resolve it
      @ Out, None
    """
    #print status, including error; next step to make; and existing, training, and expected values
    self.stateCounter+=1
    self.statesFile.writelines('==================== STEP %s ====================\n' %self.stateCounter)
    #write error, next adaptive move to make in this step
    self.statesFile.writelines('\n\nError: %1.9e\n' %self.error)
    self.statesFile.writelines('Next: %6s %8s %12s\n' %(which,','.join(toDoSub),str(poly)))
    #write a summary of the state of each subset sampler: existing points, training points, yet-to-try points, and their impacts on each target
    for sub in self.useSet.keys():
      self.statesFile.writelines('-'*50)
      self.statesFile.writelines('\nsubset %8s with impacts' %','.join(sub))
      for t in self.targets:
        self.statesFile.writelines(    ' [ %4s:%1.6e ] ' %(t,self.subsetImpact[t][sub]))
      self.statesFile.writelines('\n')
      #existing polynomials
      self.statesFile.writelines('ESTABLISHED:\n')
      self.statesFile.writelines('    %12s' %'polynomial')
      for t in self.targets:
        self.statesFile.writelines('  %12s' %t)
      self.statesFile.writelines('\n')
      for coeff in self.romShell[sub].SupervisedEngine.values()[0].polyCoeffDict.keys():
        self.statesFile.writelines('    %12s' %','.join(str(c) for c in coeff))
        for t in self.targets:
          self.statesFile.writelines('  %1.6e' %self.romShell[sub].SupervisedEngine[t].polyCoeffDict[coeff])
        self.statesFile.writelines('\n')
      #polynomials in training
      if any(sub==item[1] for item in self.inTraining): self.statesFile.writelines('TRAINING:\n')
      for item in self.inTraining:
        if sub == item[1]:
          self.statesFile.writelines('    %12s %12s\n' %(sub,item[2]))
      #polynomials on the fringe that aren't being trained
      self.statesFile.writelines('EXPECTED:\n')
      for poly in self.samplers[sub].expImpact.values()[0].keys():
        self.statesFile.writelines('    %12s' %','.join(str(c) for c in poly))
        self.statesFile.writelines('  %1.6e' %self.samplers[sub].expImpact[t][poly])
        self.statesFile.writelines('\n')
    self.statesFile.writelines('-'*50+'\n')
    #other subsets that haven't been started yet
    self.statesFile.writelines('EXPECTED SUBSETS\n')
    for sub,val in self.subsetExpImpact.items():
      self.statesFile.writelines('    %8s: %1.6e\n' %(','.join(sub),val))
    self.statesFile.writelines('\n==================== END STEP ====================\n')

  def _retrieveNeededPoints(self,subset):
    """
      Get the batch of points needed by the subset sampler and transfer them to local variables
      @ In, subset, tuple(str), cut plane dimensions
      @ Out, None
    """
    sampler = self.samplers[subset]
    #collect all the points and store them locally, so we don't have to inquire the subset sampler
    while len(sampler.neededPoints)>0:
      cutpt = sampler.neededPoints.pop()
      fullPoint = self._expandCutPoint(subset,cutpt)
      #if this point already in local existing, put it straight into collected and sampler existing
      if fullPoint in self.existing.keys():
        self.pointsCollected[subset].append(cutpt)
        self._addPointToDataObject(subset,cutpt)
        #add solutions, too
        sampler.existing[cutpt] = self.existing[fullPoint]
      #otherwise, this is a point that needs to be run!
      else:
        self.pointsNeeded[subset].append(cutpt)

  def _sortNewPoints(self):
    """
      Allocates points on cut planes to their respective adaptive sampling data objects.
      @ In, None
      @ Out, None
    """
    #if there's no solutions in the set, no work to do
    if self.solns.isItEmpty(): return
    #update self.exisitng for adaptive sobol sampler (this class)
    AdaptiveSparseGrid._updateExisting(self)
    for inp,soln in self.existing.items():
      #if point already sorted, don't re-do work
      if inp not in self.submittedNotCollected: continue
      #check through neededPoints to find subset that needed this point
      self.raiseADebug('sorting:',inp,soln)
      for subset,needs in self.pointsNeeded.items():
        #check if point in cut for subset
        if self._checkCutPoint(subset,inp):
          self.raiseADebug('...sorting into',subset)
          cutInp = self._extractCutPoint(subset,inp)
          self._addPointToDataObject(subset,cutInp)
          sampler = self.samplers[subset]
          #if needed or not, still add it to the sampler's existing points
          if cutInp not in sampler.existing.keys():
            sampler.existing[cutInp] = soln
          #check if it was requested
          if cutInp in needs:
            #if so, remove the point from Needed and into Collected
            #  - add key if not existing
            self.pointsNeeded[subset].remove(cutInp)
          if subset not in self.pointsCollected.keys(): self.pointsCollected[subset] = []
          self.pointsCollected[subset].append(cutInp)
      self.sorted.append(inp)
      self.submittedNotCollected.remove(inp)

  def _updateSubset(self,subset):
    """
      Updates the index set for the subset, and updates estimated impacts
      @ In, subset, tuple(str), the subset to advance
      @ Out, None
    """
    if len(self.pointsNeeded[subset])<1:
      sampler = self.samplers[subset]
      #update the ROM with the new polynomial point
      sampler._updateQoI()
      #refresh the list of potential points in the index set
      sampler.indexSet.forward(sampler.indexSet.points[-1])
      #update estimated impacts
      for pidx in sampler.indexSet.active:
        sampler._estimateImpact(pidx)

  def _writeConvergencePoint(self,runPoint):
    """
      Writes XML out for this ROM at this point in the run
      @ In, runPoint, int, the target runs for this statepoint
      @ Out, None
    """
    for sub in self.useSet.keys():
      self._finalizeSubset(sub)
    AdaptiveSparseGrid._writeConvergencePoint(self,runPoint)


#
#
#
#

"""
 Interface Dictionary (factory) (private)
"""
__base = 'Sampler'
__interFaceDict = {}
__interFaceDict['MonteCarlo'              ] = MonteCarlo
__interFaceDict['DynamicEventTree'        ] = DynamicEventTree
__interFaceDict['Stratified'              ] = Stratified
__interFaceDict['Grid'                    ] = Grid
__interFaceDict['LimitSurfaceSearch'      ] = LimitSurfaceSearch
__interFaceDict['AdaptiveDynamicEventTree'] = AdaptiveDET
__interFaceDict['FactorialDesign'         ] = FactorialDesign
__interFaceDict['ResponseSurfaceDesign'   ] = ResponseSurfaceDesign
__interFaceDict['SparseGridCollocation'   ] = SparseGridCollocation
__interFaceDict['AdaptiveSparseGrid'      ] = AdaptiveSparseGrid
__interFaceDict['Sobol'                   ] = Sobol
__interFaceDict['AdaptiveSobol'           ] = AdaptiveSobol
__knownTypes = list(__interFaceDict.keys())

def knownTypes():
  """
    Return the known types
    @ In, None
    @ Out, knownTypes, list, list of known types
  """
  return __knownTypes

def addKnownTypes(newDict):
  """
    Function to add in the module dictionaries the known types
    @ In, newDict, dict, the dict of known types
    @ Out, None
  """
  for name, value in newDict.items():
    __interFaceDict[name]=value
    __knownTypes.append(name)

def returnInstance(Type,caller):
  """
    function used to generate a Sampler class
    @ In, Type, string, Sampler type
    @ Out, returnInstance, instance, Instance of the Specialized Sampler class
  """
  try: return __interFaceDict[Type]()
  except KeyError: caller.raiseAnError(NameError,'not known '+__base+' type '+Type)

def optionalInputs(Type):
  pass

def mandatoryInputs(Type):
  pass<|MERGE_RESOLUTION|>--- conflicted
+++ resolved
@@ -783,11 +783,7 @@
       This method is a local mirror of the general whatDoINeed method.
       It is implemented by the samplers that need to request special objects
       @ In, None
-<<<<<<< HEAD
-      @ Out, LSDict, list, list of objects needed
-=======
       @ Out, limitSurfaceDict, dict, list of objects needed
->>>>>>> 8321fd79
     """
     limitSurfaceDict = AdaptiveSampler._localWhatDoINeed(self)
     limitSurfaceDict['internal'] = [(None,'jobHandler')]
@@ -1369,11 +1365,7 @@
       creating an empty container to hold the identified surface points, error
       checking the optionally provided solution export and other preset values,
       and initializing the limit surface Post-Processor used by this sampler.
-<<<<<<< HEAD
-      @ In, solutionExport, DataObjects, optional, a PointSet to hold the solution (a list of limit surface points)
-=======
       @ In, None
->>>>>>> 8321fd79
       @ Out, None
     """
     if self.restartData:
@@ -1389,11 +1381,7 @@
       After this method is called, the self.inputInfo should be ready to be sent
       to the model
       @ In, model, model instance, an instance of a model
-<<<<<<< HEAD
-      @ In, oldInput, list, a list of the original needed inputs for the model (e.g. list of files, etc.)
-=======
       @ In, myInput, list, a list of the original needed inputs for the model (e.g. list of files, etc.)
->>>>>>> 8321fd79
       @ Out, None
     """
     # create values dictionary
@@ -1506,11 +1494,7 @@
       creating an empty container to hold the identified surface points, error
       checking the optionally provided solution export and other preset values,
       and initializing the limit surface Post-Processor used by this sampler.
-<<<<<<< HEAD
-      @ In, solutionExport, DataObjects, optional, a PointSet to hold the solution (a list of limit surface points)
-=======
       @ In, None
->>>>>>> 8321fd79
       @ Out, None
     """
     self.gridEntity.initialize()
@@ -1526,11 +1510,7 @@
       After this method is called, the self.inputInfo should be ready to be sent
       to the model
       @ In, model, model instance, an instance of a model
-<<<<<<< HEAD
-      @ In, oldInput, list, a list of the original needed inputs for the model (e.g. list of files, etc.)
-=======
       @ In, myInput, list, a list of the original needed inputs for the model (e.g. list of files, etc.)
->>>>>>> 8321fd79
       @ Out, None
     """
     self.inputInfo['distributionName'] = {} #Used to determine which distribution to change if needed.
@@ -1698,11 +1678,7 @@
       creating an empty container to hold the identified surface points, error
       checking the optionally provided solution export and other preset values,
       and initializing the limit surface Post-Processor used by this sampler.
-<<<<<<< HEAD
-      @ In, solutionExport, DataObjects, optional, a PointSet to hold the solution (a list of limit surface points)
-=======
       @ In, None
->>>>>>> 8321fd79
       @ Out, None
     """
     Grid.localInitialize(self)
@@ -1749,11 +1725,7 @@
       After this method is called, the self.inputInfo should be ready to be sent
       to the model
       @ In, model, model instance, an instance of a model
-<<<<<<< HEAD
-      @ In, oldInput, list, a list of the original needed inputs for the model (e.g. list of files, etc.)
-=======
       @ In, myInput, list, a list of the original needed inputs for the model (e.g. list of files, etc.)
->>>>>>> 8321fd79
       @ Out, None
     """
     varCount = 0
@@ -2326,7 +2298,7 @@
       @ Out, None
     """
     if self.counter >= 1:
-      # The first DET calculatgion branch has already been run
+      # The first DET calculation branch has already been run
       # Start the manipulation:
       #  Pop out the last endInfo information and the branchedLevel
       self._createRunningQueueBranch(model, myInput, forceEvent)
@@ -2377,11 +2349,7 @@
       After this method is called, the self.inputInfo should be ready to be sent
       to the model
       @ In, model, model instance, an instance of a model
-<<<<<<< HEAD
-      @ In, oldInput, list, a list of the original needed inputs for the model (e.g. list of files, etc.)
-=======
       @ In, myInput, list, a list of the original needed inputs for the model (e.g. list of files, etc.)
->>>>>>> 8321fd79
       @ Out, newerInput, list, list of new inputs
     """
     #self._endJobRunnable = max([len(self.RunQueue['queue']),1])
@@ -2503,11 +2471,7 @@
       creating an empty container to hold the identified surface points, error
       checking the optionally provided solution export and other preset values,
       and initializing the limit surface Post-Processor used by this sampler.
-<<<<<<< HEAD
-      @ In, solutionExport, DataObjects, optional, a PointSet to hold the solution (a list of limit surface points)
-=======
       @ In, None
->>>>>>> 8321fd79
       @ Out, None
     """
     if len(self.hybridStrategyToApply.keys()) > 0: hybridlistoflist = []
@@ -2895,11 +2859,7 @@
       After this method is called, the self.inputInfo should be ready to be sent
       to the model
       @ In, model, model instance, an instance of a model
-<<<<<<< HEAD
-      @ In, oldInput, list, a list of the original needed inputs for the model (e.g. list of files, etc.)
-=======
       @ In, myInput, list, a list of the original needed inputs for the model (e.g. list of files, etc.)
->>>>>>> 8321fd79
       @ Out, None
     """
     if self.startAdaptive == True and self.adaptiveReady == True:
@@ -3011,11 +2971,7 @@
     """
       Generates the distrbutions and functions.
       @ In, availDist, dict, dict of distributions
-<<<<<<< HEAD
-      @ In, availDist, dict, dict of functions
-=======
       @ In, availableFunc, dict, dict of functions
->>>>>>> 8321fd79
       @ Out, None
     """
     DynamicEventTree._generateDistributions(self,availableDist,availableFunc)
@@ -3159,11 +3115,7 @@
       creating an empty container to hold the identified surface points, error
       checking the optionally provided solution export and other preset values,
       and initializing the limit surface Post-Processor used by this sampler.
-<<<<<<< HEAD
-      @ In, solutionExport, DataObjects, optional, a PointSet to hold the solution (a list of limit surface points)
-=======
       @ In, None
->>>>>>> 8321fd79
       @ Out, None
     """
     Grid.localInitialize(self)
@@ -3180,11 +3132,7 @@
       After this method is called, the self.inputInfo should be ready to be sent
       to the model
       @ In, model, model instance, an instance of a model
-<<<<<<< HEAD
-      @ In, oldInput, list, a list of the original needed inputs for the model (e.g. list of files, etc.)
-=======
       @ In, myInput, list, a list of the original needed inputs for the model (e.g. list of files, etc.)
->>>>>>> 8321fd79
       @ Out, None
     """
     if self.factOpt['algorithmType'] == 'full':  Grid.localGenerateInput(self,model, myInput)
@@ -3280,11 +3228,7 @@
       creating an empty container to hold the identified surface points, error
       checking the optionally provided solution export and other preset values,
       and initializing the limit surface Post-Processor used by this sampler.
-<<<<<<< HEAD
-      @ In, solutionExport, DataObjects, optional, a PointSet to hold the solution (a list of limit surface points)
-=======
       @ In, None
->>>>>>> 8321fd79
       @ Out, None
     """
     if   self.respOpt['algorithmType'] == 'boxbehnken'      : self.designMatrix = doe.bbdesign(len(self.gridInfo.keys()),center=self.respOpt['options']['ncenters'])
@@ -3308,11 +3252,7 @@
       After this method is called, the self.inputInfo should be ready to be sent
       to the model
       @ In, model, model instance, an instance of a model
-<<<<<<< HEAD
-      @ In, oldInput, list, a list of the original needed inputs for the model (e.g. list of files, etc.)
-=======
       @ In, myInput, list, a list of the original needed inputs for the model (e.g. list of files, etc.)
->>>>>>> 8321fd79
       @ Out, None
     """
     gridcoordinate = self.designMatrix[self.counter - 1][:].tolist()
@@ -3425,11 +3365,7 @@
       creating an empty container to hold the identified surface points, error
       checking the optionally provided solution export and other preset values,
       and initializing the limit surface Post-Processor used by this sampler.
-<<<<<<< HEAD
-      @ In, solutionExport, DataObjects, optional, a PointSet to hold the solution (a list of limit surface points)
-=======
       @ In, None
->>>>>>> 8321fd79
       @ Out, None
     """
     SVL = self.readFromROM()
@@ -3543,11 +3479,7 @@
       After this method is called, the self.inputInfo should be ready to be sent
       to the model
       @ In, model, model instance, an instance of a model
-<<<<<<< HEAD
-      @ In, oldInput, list, a list of the original needed inputs for the model (e.g. list of files, etc.)
-=======
       @ In, myInput, list, a list of the original needed inputs for the model (e.g. list of files, etc.)
->>>>>>> 8321fd79
       @ Out, None
     """
     found=False
@@ -3720,11 +3652,7 @@
       creating an empty container to hold the identified surface points, error
       checking the optionally provided solution export and other preset values,
       and initializing the limit surface Post-Processor used by this sampler.
-<<<<<<< HEAD
-      @ In, solutionExport, DataObjects, optional, a PointSet to hold the solution (a list of limit surface points)
-=======
       @ In, None
->>>>>>> 8321fd79
       @ Out, None
     """
     #obtain the DataObject that contains evaluations of the model
@@ -3863,11 +3791,7 @@
       After this method is called, the self.inputInfo should be ready to be sent
       to the model
       @ In, model, model instance, an instance of a model
-<<<<<<< HEAD
-      @ In, oldInput, list, a list of the original needed inputs for the model (e.g. list of files, etc.)
-=======
       @ In, myInput, list, a list of the original needed inputs for the model (e.g. list of files, etc.)
->>>>>>> 8321fd79
       @ Out, None
     """
     pt = self.neededPoints.pop()
@@ -4227,11 +4151,7 @@
       creating an empty container to hold the identified surface points, error
       checking the optionally provided solution export and other preset values,
       and initializing the limit surface Post-Processor used by this sampler.
-<<<<<<< HEAD
-      @ In, solutionExport, DataObjects, optional, a PointSet to hold the solution (a list of limit surface points)
-=======
       @ In, None
->>>>>>> 8321fd79
       @ Out, None
     """
     SVL = self.readFromROM()
@@ -4328,11 +4248,7 @@
       After this method is called, the self.inputInfo should be ready to be sent
       to the model
       @ In, model, model instance, an instance of a model
-<<<<<<< HEAD
-      @ In, oldInput, list, a list of the original needed inputs for the model (e.g. list of files, etc.)
-=======
       @ In, myInput, list, a list of the original needed inputs for the model (e.g. list of files, etc.)
->>>>>>> 8321fd79
       @ Out, None
     """
     found=False
@@ -4498,11 +4414,7 @@
       creating an empty container to hold the identified surface points, error
       checking the optionally provided solution export and other preset values,
       and initializing the limit surface Post-Processor used by this sampler.
-<<<<<<< HEAD
-      @ In, solutionExport, DataObjects, optional, a PointSet to hold the solution (a list of limit surface points)
-=======
       @ In, None
->>>>>>> 8321fd79
       @ Out, None
     """
     #set up assembly-based objects
@@ -5110,11 +5022,7 @@
     """
       Debugging tool.  Prints status of adaptive steps. Togglable in input by specifying logFile.
       @ In, which, string, the type of the next addition to make by the adaptive sampler: poly, or subset
-<<<<<<< HEAD
-      @ In, todoSub, tuple(str), the next subset that will be resolved as part of the adaptive sampling
-=======
       @ In, toDoSub, tuple(str), the next subset that will be resolved as part of the adaptive sampling
->>>>>>> 8321fd79
       @ In, poly, tuple(int), the polynomial within the next subset that will be added to resolve it
       @ Out, None
     """
