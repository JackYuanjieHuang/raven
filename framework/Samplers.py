--- conflicted
+++ resolved
@@ -2106,15 +2106,11 @@
 #__interFaceDict['StochasticPolynomials'   ] = SamplingModels.StochasticPolynomials
 __knownTypes = list(__interFaceDict.keys())
 
-<<<<<<< HEAD
-def knownTypes():
-=======
 def addKnownTypes(newDict):
   for name, value in newDict.items():
     __interFaceDict[name]=value
 
-def knonwnTypes():
->>>>>>> 9aac41ae
+def knownTypes():
   return __knownTypes
 
 def addKnownTypes(newDict):
