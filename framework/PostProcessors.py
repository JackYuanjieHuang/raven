--- conflicted
+++ resolved
@@ -939,15 +939,7 @@
       @ Out, None
     """
     BasePostProcessor.initialize(self, runInfo, inputs, initDict)
-<<<<<<< HEAD
-=======
-     #self.postProcessor.initialize()
-
-     #if self.postProcessor.inputFormat not in set(['HistorySet','History','PointSet','Point']):
-     #  self.raiseAnError(IOError,'InterfacedPostProcessor Post-Processor '+ self.name +' : self.inputFormat not correctly initialized')
-     #if self.postProcessor.outputFormat not in set(['HistorySet','History','PointSet','Point']):
-     #  self.raiseAnError(IOError,'InterfacedPostProcessor Post-Processor '+ self.name +' : self.outputFormat not correctly initialized')
->>>>>>> ecfe6f70
+
 
   def _localReadMoreXML(self, xmlNode):
     """
