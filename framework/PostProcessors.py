--- conflicted
+++ resolved
@@ -1627,11 +1627,7 @@
      @ In, initDict, dict, dictionary with initialization options
     """
     BasePostProcessor.initialize(self, runInfo, inputs, initDict)
-<<<<<<< HEAD
-    self.gridEntity = GridEntities.returnInstance("MultiGridEntity",self,self.messageHandler)     
-=======
     self.gridEntity = GridEntities.returnInstance("MultiGridEntity",self,self.messageHandler)
->>>>>>> 670347f2
     self.__workingDir     = runInfo['WorkingDir']
     self.externalFunction = self.assemblerDict['Function'][0][3]
     if 'ROM' not in self.assemblerDict.keys():
@@ -1739,11 +1735,7 @@
     if "side"                  in dictIn.keys()      : self.lsSide        = dictIn["side"]
     if "tolerance"             in dictIn.keys()      : self.tolerance     = float(dictIn["tolerance"])
     if self.lsSide not in ["negative", "positive", "both"]: self.raiseAnError(IOError, 'Computation side can be positive, negative, both only !!!!')
-<<<<<<< HEAD
-    
-=======
-
->>>>>>> 670347f2
+
   def getFunctionValue(self):
     """
     Method to get a pointer to the dictionary self.functionValue
@@ -1760,11 +1752,7 @@
     @ Out, ndarray , self.testMatrix
     """
     if nodeName == None  : return self.testMatrix[self.name]
-<<<<<<< HEAD
-    elif nodeName =="all": 
-=======
     elif nodeName =="all":
->>>>>>> 670347f2
       if exceptionGrid == None: return self.testMatrix
       else:
         returnDict = OrderedDict()
@@ -1829,11 +1817,7 @@
     allGridNames = self.gridEntity.getAllNodesNames(self.name)
     if exceptionGrid != None:
       try   : allGridNames.pop(allGridNames.index(exceptionGrid))
-<<<<<<< HEAD
-      except: pass 
-=======
       except: pass
->>>>>>> 670347f2
     self.surfPoint, evaluations, listsurfPoint = OrderedDict().fromkeys(allGridNames), OrderedDict().fromkeys(allGridNames) ,OrderedDict().fromkeys(allGridNames)
     for nodeName in allGridNames:
       #if skipMainGrid == True and nodeName == self.name: continue
@@ -1882,11 +1866,7 @@
         evaluations[nodeName] = np.concatenate((-np.ones(nNegPoints), np.ones(nPosPoints)), axis = 0)
         for pointID, coordinate in enumerate(listsurfPoint[nodeName]):
           self.surfPoint[nodeName][pointID, :] = self.gridCoord[nodeName][tuple(coordinate)]
-<<<<<<< HEAD
-    
-=======
-
->>>>>>> 670347f2
+
     if self.name != exceptionGrid: self.listsurfPointNegative, self.listsurfPointPositive = listsurfPoint[self.name][:nNegPoints-1],listsurfPoint[self.name][nNegPoints:]
     if merge == True:
       evals = np.hstack(evaluations.values())
@@ -1896,11 +1876,7 @@
       else                  : return surfPoint, evals
     else:
       if returnListSurfCoord: return self.surfPoint, evaluations, listsurfPoint
-<<<<<<< HEAD
-      else                  : return self.surfPoint, evaluations      
-=======
       else                  : return self.surfPoint, evaluations
->>>>>>> 670347f2
 
 
 
