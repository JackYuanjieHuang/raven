--- conflicted
+++ resolved
@@ -2,6 +2,7 @@
 <Simulation verbosity="debug">
   <RunInfo>
     <WorkingDir>mpi_bison_test</WorkingDir>
+    <Files>case_1.i,case_1.e</Files>
     <Sequence>myLHS</Sequence>
     <batchSize>9</batchSize>
     <NumThreads>2</NumThreads>
@@ -9,26 +10,12 @@
     <NumMPI>2</NumMPI>
   </RunInfo>
 
-<<<<<<< HEAD
-  <Files>
-    <Input name="case_1.i" type="">case_1.i</Input>
-    <Input name="case_1.e" type="">case_1.e</Input>
-  </Files>
-
   <Models>
     <Code name="Bison" subType="MooseBasedApp">
       <executable>%FRAMEWORK_DIR%/../../bison/bison-%METHOD%</executable>
     </Code>
   </Models>
 
-=======
-  <Models>
-    <Code name="Bison" subType="MooseBasedApp">
-      <executable>%FRAMEWORK_DIR%/../../bison/bison-%METHOD%</executable>
-    </Code>
-  </Models>
-
->>>>>>> 27d99f2d
   <Distributions>
     <Normal name="Gauss1">
       <mean>1273.0</mean>
