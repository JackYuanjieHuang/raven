--- conflicted
+++ resolved
@@ -11,13 +11,8 @@
 <Steps>  
 
   <MultiRun name = 'adapt' pauseAtEnd = 'True'>
-<<<<<<< HEAD
     <Sampler          class = 'Samplers'  type = 'LimitSurfaceSearch'      >dpt_smp</Sampler>
-    <Input            class = 'DataObjects'     type = 'TimePointSet'  >bln_smp_dt</Input>   
-=======
-    <Sampler          class = 'Samplers'  type = 'Adaptive'      >dpt_smp</Sampler>
     <Input            class = 'DataObjects'     type = 'PointSet'  >bln_smp_dt</Input>   
->>>>>>> 02f76db1
     <Model            class = 'Models'    type = 'ExternalModel' >xtr_mdl</Model>
     <Output           class = 'DataObjects'     type = 'PointSet'  >nt_phy_dpt_dt</Output>            
     <SolutionExport   class = 'DataObjects'     type = 'PointSet'  >lmt_srf_dt</SolutionExport>
