<?xml version="1.0" encoding="UTF-8"?>
<Simulation verbosity='debug'>
  <RunInfo>
    <WorkingDir>LHStestRaven</WorkingDir>
    <Files>simple_flow_3eqn.i,simple_flow_3eqn_control.py</Files>
    <Sequence>FirstMRun</Sequence>
    <batchSize>1</batchSize>
    <!-- <NumThreads>4</NumThreads>    
    <mode>mpi</mode>
    <NumMPI>2</NumMPI> -->
    <!--<ParallelCommand></ParallelCommand>
        <ThreadingCommand></ThreadingCommand>
        <queueingSoftware></queueingSoftware>
        <procByNode></procByNode>
        <numProcByRun></numProcByRun>
        <totalNumCoresUsed></totalNumCoresUsed>-->
  </RunInfo>

  <Models>
    <Code name='MyRAVEN' subType='RAVEN'><executable>%FRAMEWORK_DIR%/../RAVEN-%METHOD%</executable></Code>
  </Models>

  <Distributions>
    <Normal name='Gauss1'>
      <mean>1</mean>
      <sigma>0.001</sigma>
      <lowerBound>0</lowerBound>
      <upperBound>2</upperBound>
    </Normal>
    <Normal name='auxBackUpTimeDist'>
      <mean>1</mean>
      <sigma>0.001</sigma>
      <lowerBound>0</lowerBound>
      <upperBound>2</upperBound>
    </Normal>
    <Normal name='Gauss2'>
      <mean>1</mean>
      <sigma>0.4</sigma>
      <lowerBound>0</lowerBound>
      <upperBound>2</upperBound>
    </Normal>
    <Normal name='ANormalDistribution'>
        <mean>-4</mean>
        <sigma>2</sigma>
    </Normal>
    <Triangular name='CladFailureDist'>
      <apex>1</apex>
      <min>-0.1</min>
      <max>3</max>
    </Triangular>
  </Distributions>

  <Samplers>
    <Stratified name='myLHS'>
      <sampler_init>
        <initial_seed>1</initial_seed>
      </sampler_init>
      <variable name='Components|pipe|Tw'>
        <distribution >Gauss1</distribution>
<<<<<<< HEAD
        <grid type='value' construction='equal' lowerBound='0.02' steps='3'>0.02 0.92</grid>
=======
        <grid type='value' construction='equal' steps='3'>0.02 0.92</grid>
>>>>>>> b219deaa
      </variable>
      <Distribution name='Dummy1'>
        <distribution >ANormalDistribution</distribution>
        <grid type='CDF' construction='equal' steps='3'>0.87 0.9</grid>
      </Distribution>
    </Stratified>
  </Samplers>
  <Steps>
    <MultiRun name='FirstMRun'>
      <Input      class='Files'      type=''          >simple_flow_3eqn.i</Input>
      <Input      class='Files'      type=''          >simple_flow_3eqn_control.py</Input>
      <Model      class='Models'     type='Code'      >MyRAVEN</Model>
      <Sampler    class='Samplers'   type='Stratified'>myLHS</Sampler>
      <Output     class='Databases'  type='HDF5'      >testLHSRavenDatabase</Output>
      <Output     class='DataObjects'      type='Histories' >stories</Output>
      <Output  class='DataObjects'     type='TimePointSet'>outGrid</Output>
      <Output  class='OutStreamManager' type='Print'>outGrid_dump</Output>
    </MultiRun >
  </Steps>
  <Databases>
    <HDF5 name="testLHSRavenDatabase"/> 
  </Databases>
  <OutStreamManager>
    <Print name='outGrid_dump'>
        <type>csv</type>
        <source>outGrid</source>
    </Print>
  </OutStreamManager>
  <DataObjects>
    <TimePointSet name='outGrid'>
      <Input>pipe_Area,pipe_Dh,Dummy1</Input>
      <Output>pipe_Hw,pipe_Tw,time</Output>
    </TimePointSet>
    
    <Histories name='stories'>
      <Input>pipe_Area,pipe_Dh</Input>
      <Output>pipe_Hw,pipe_Tw,time</Output>
    </Histories>
  </DataObjects>
</Simulation>


<|MERGE_RESOLUTION|>--- conflicted
+++ resolved
@@ -57,11 +57,7 @@
       </sampler_init>
       <variable name='Components|pipe|Tw'>
         <distribution >Gauss1</distribution>
-<<<<<<< HEAD
-        <grid type='value' construction='equal' lowerBound='0.02' steps='3'>0.02 0.92</grid>
-=======
         <grid type='value' construction='equal' steps='3'>0.02 0.92</grid>
->>>>>>> b219deaa
       </variable>
       <Distribution name='Dummy1'>
         <distribution >ANormalDistribution</distribution>
