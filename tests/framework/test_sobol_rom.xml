--- conflicted
+++ resolved
@@ -48,46 +48,25 @@
 
     <Steps>
         <MultiRun name='make'>
-<<<<<<< HEAD
-            <Input   class='DataObjects'      type='TimePointSet' >dummyIN</Input>
+            <Input   class='DataObjects'      type='PointSet'     >dummyIN</Input>
             <Model   class='Models'           type='ExternalModel'>poly</Model>
             <Sampler class='Samplers'         type='Sobol'        >sobol</Sampler>
-            <Output  class='DataObjects'      type='TimePointSet' >solns</Output>
+            <Output  class='DataObjects'      type='PointSet'     >solns</Output>
         </MultiRun>
         <MultiRun name='test'>
-            <Input   class='DataObjects'      type='TimePointSet' >dummyIN</Input>
-            <Model   class='Models'           type='ROM'          >rom</Model>
-            <Sampler class='Samplers'         type='Grid'         >grid</Sampler>
-            <Output  class='DataObjects'      type='TimePointSet' >tests</Output>
+            <Input   class='DataObjects'      type='PointSet' >dummyIN</Input>
+            <Model   class='Models'           type='ROM'      >rom</Model>
+            <Sampler class='Samplers'         type='Grid'     >grid</Sampler>
+            <Output  class='DataObjects'      type='PointSet' >tests</Output>
         </MultiRun>
         <IOStep name='print'>
-            <Input   class='DataObjects'      type='TimePointSet' >tests</Input>
-=======
-            <Sampler class='Samplers'         type='Sobol'        >sobol</Sampler>
-            <Input   class='DataObjects'            type='PointSet' >dummyIN</Input>
-            <Model   class='Models'           type='ExternalModel'>poly</Model>
-            <Output  class='DataObjects'            type='PointSet' >solns</Output>
-        </MultiRun>
-        <RomTrainer name='train'>
-            <Input   class='DataObjects'            type='PointSet' >solns</Input>
-            <Output  class='Models'           type='ROM'          >rom</Output>
-        </RomTrainer>
-        <MultiRun name='test'>
-            <Sampler class='Samplers'         type='Grid'         >grid</Sampler>
-            <Input   class='DataObjects'            type='PointSet' >dummyIN</Input>
-            <Model   class='Models'           type='ROM'          >rom</Model>
-            <Output  class='DataObjects'            type='PointSet' >tests</Output>
-        </MultiRun>
-        <IOStep name='print'>
-            <Input   class='DataObjects'            type='PointSet' >tests</Input>
-            <Output  class='OutStreamManager' type='Print'        >dump</Output>
->>>>>>> 02f76db1
-            <Input   class='Models'           type='ROM'          >rom</Input>
-            <Output  class='OutStreamManager' type='Print'        >dump</Output>
-            <Output  class='OutStreamManager' type='Print'        >dumprom</Output>
+            <Input   class='DataObjects'      type='PointSet'>tests</Input>
+            <Input   class='Models'           type='ROM'     >rom</Input>
+            <Output  class='OutStreamManager' type='Print'   >dump</Output>
+            <Output  class='OutStreamManager' type='Print'   >dumprom</Output>
         </IOStep>
         <RomTrainer name='train'>
-            <Input   class='DataObjects'      type='TimePointSet' >solns</Input>
+            <Input   class='DataObjects'      type='PointSet' >solns</Input>
             <Output  class='Models'           type='ROM'          >rom</Output>
         </RomTrainer>
     </Steps>
